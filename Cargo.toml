[package]
name = "uqbar"
version = "0.1.0"
edition = "2021"

# See more keys and their definitions at https://doc.rust-lang.org/cargo/reference/manifest.html

[dependencies]
anyhow = "1.0.71"
async-std = "*"
async-trait = "0.1.71"
<<<<<<< HEAD
bytes = "1.4.0"
digest = "0.10"
futures = { version = "0.3", default-features = false }
=======
crossterm = { version = "0.26.1", features = ["event-stream"] }
futures = "0.3"
>>>>>>> e05cda04
http = "0.2.9"
lazy_static = "1.4.0"
log = "*"
rs_merkle = { version = "1.4", default-features = false }
serde = {version = "1.0", features = ["derive"] }
serde_json = "1.0"
sha2 = "0.10"
tokio = { version = "1.28", features = ["fs", "macros", "rt-multi-thread", "sync"] }
tokio-tungstenite = "*"
tokio-stream = "0.1.14"
url = "*"
uuid = { version = "1.1.2", features = ["serde", "v4"] }
wasmtime = "10.0.1"
wasmtime-wasi = "10.0.1"
cita_trie = "4.0.0"
ethers = "2.0"
hasher = "*"
bincode = "*"
rand = "0.8.4"
ring = "0.16.20"
hex = "0.4.3"
aes-gcm-siv = "0.11.1"
elliptic-curve = { version = "0.13.5", features = ["ecdh"] }
thiserror = "1.0.43"
# For use with https://github.com/tokio-rs/console
# console-subscriber ="*"<|MERGE_RESOLUTION|>--- conflicted
+++ resolved
@@ -9,14 +9,10 @@
 anyhow = "1.0.71"
 async-std = "*"
 async-trait = "0.1.71"
-<<<<<<< HEAD
 bytes = "1.4.0"
+crossterm = { version = "0.26.1", features = ["event-stream"] }
 digest = "0.10"
-futures = { version = "0.3", default-features = false }
-=======
-crossterm = { version = "0.26.1", features = ["event-stream"] }
 futures = "0.3"
->>>>>>> e05cda04
 http = "0.2.9"
 lazy_static = "1.4.0"
 log = "*"
