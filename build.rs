use std::process::Command;
use std::{fs, io};

fn run_command(cmd: &mut Command) -> io::Result<()> {
    let status = cmd.status()?;
    if status.success() {
        Ok(())
    } else {
        Err(io::Error::new(io::ErrorKind::Other, "Command failed"))
    }
}

fn main() {
    if std::env::var("SKIP_BUILD_SCRIPT").is_ok() {
        println!("Skipping build script");
        return;
    }

    let pwd = std::env::current_dir().unwrap();

    // create target.wasm (compiled .wit) & world
    run_command(Command::new("wasm-tools").args(&[
        "component",
        "wit",
        &format!("{}/wit/", pwd.display()),
        "-o",
        "target.wasm",
        "--wasm",
    ]))
    .unwrap();
    run_command(Command::new("touch").args(&[&format!("{}/world", pwd.display())])).unwrap();

    // Build wasm32-wasi apps.
<<<<<<< HEAD
    const WASI_APPS: [&str; 11] = [
=======
    const WASI_APPS: [&str; 13] = [
>>>>>>> 4ec32113
        "terminal",
        "sequentialize",
        "key_value",
        "persist",
        "http_bindings",
        "http_proxy",
        "apps_home",
        "qns_indexer",
        "net_tester",
        "hi_lus_lus",
        "rpc",
        // "orgs",
        "sequencer",
    ];
    for name in WASI_APPS {
        // only execute if one of the modules has source code changes
        println!("cargo:rerun-if-changed=modules/{}/src", name);
    }
    for name in WASI_APPS {
        // copy in the wit files
        run_command(
            Command::new("rm").args(&["-rf", &format!("{}/modules/{}/wit", pwd.display(), name)]),
        )
        .unwrap();
        run_command(Command::new("cp").args(&[
            "-r",
            "wit",
            &format!("{}/modules/{}", pwd.display(), name),
        ]))
        .unwrap();

        fs::create_dir_all(&format!(
            "{}/modules/{}/target/bindings/{}",
            pwd.display(),
            name,
            name
        ))
        .unwrap();
        run_command(Command::new("cp").args(&[
            "target.wasm",
            &format!(
                "{}/modules/{}/target/bindings/{}/",
                pwd.display(),
                name,
                name
            ),
        ]))
        .unwrap();
        run_command(Command::new("cp").args(&[
            "world",
            &format!(
                "{}/modules/{}/target/bindings/{}/",
                pwd.display(),
                name,
                name
            ),
        ]))
        .unwrap();

        fs::create_dir_all(&format!(
            "{}/modules/{}/target/wasm32-unknown-unknown/release",
            pwd.display(),
            name
        ))
        .unwrap();

        // build the module
        run_command(Command::new("cargo").args(&[
            "build",
            "--release",
            "--no-default-features",
            &format!(
                "--manifest-path={}/modules/{}/Cargo.toml",
                pwd.display(),
                name
            ),
            "--target",
            "wasm32-wasi",
        ]))
        .unwrap();

        //  adapt module to component with adaptor
        run_command(Command::new("wasm-tools").args(&[
            "component",
            "new",
            &format!(
                "{}/modules/{}/target/wasm32-wasi/release/{}.wasm",
                pwd.display(),
                name,
                name
            ),
            "-o",
            &format!(
                "{}/modules/{}/target/wasm32-wasi/release/{}_adapted.wasm",
                pwd.display(),
                name,
                name
            ),
            "--adapt",
            &format!("{}/wasi_snapshot_preview1.wasm", pwd.display()),
        ]))
        .unwrap();

        //  put wit into component & place where boot sequence expects to find it
        run_command(Command::new("wasm-tools").args(&[
            "component",
            "embed",
            "wit",
            "--world",
            "uq-process",
            &format!(
                "{}/modules/{}/target/wasm32-wasi/release/{}_adapted.wasm",
                pwd.display(),
                name,
                name
            ),
            "-o",
            &format!(
                "{}/modules/{}/target/wasm32-unknown-unknown/release/{}.wasm",
                pwd.display(),
                name,
                name
            ),
        ]))
        .unwrap();
    }
}<|MERGE_RESOLUTION|>--- conflicted
+++ resolved
@@ -31,11 +31,7 @@
     run_command(Command::new("touch").args(&[&format!("{}/world", pwd.display())])).unwrap();
 
     // Build wasm32-wasi apps.
-<<<<<<< HEAD
-    const WASI_APPS: [&str; 11] = [
-=======
-    const WASI_APPS: [&str; 13] = [
->>>>>>> 4ec32113
+    const WASI_APPS: [&str; 12] = [
         "terminal",
         "sequentialize",
         "key_value",
