--- conflicted
+++ resolved
@@ -179,17 +179,11 @@
     for entry in std::fs::read_dir(&modules_dir).unwrap() {
         let entry_path = entry.unwrap().path();
         let package_name = entry_path.file_name().unwrap().to_str().unwrap();
-<<<<<<< HEAD
-        // NOT YET building KV, waiting for deps to be ready
-        if package_name == "key_value" {
-            continue;
-        }
-=======
+
         // // NOT YET building KV, waiting for deps to be ready
         // if package_name == "key_value" {
         //     continue;
         // }
->>>>>>> 53e34314
 
         // If Cargo.toml is present, build the app
         let parent_pkg_path = format!("{}/pkg", entry_path.display());
