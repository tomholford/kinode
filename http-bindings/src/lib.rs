--- conflicted
+++ resolved
@@ -67,13 +67,8 @@
 
                     if action == "bind-app" && path != "" && app != "" {
                         bindings.insert(path.to_string(), app.to_string());
-<<<<<<< HEAD
-                    } else if action == "request" && path != "" {
+                    } else if action == "request" {
                         bindings::print_to_terminal(1, "http_bindings: got request");
-=======
-                    } else if action == "request" {
-                        bindings::print_to_terminal("http_bindings: got request");
->>>>>>> ba9f5f03
 
                         // // if the request path is "/", starts with "/~" or "/apps", then we need to check the uqbar-auth cookie
                         // let re = Regex::new(r"^/(~/.+|apps/.+|)$").unwrap();
