--- conflicted
+++ resolved
@@ -309,10 +309,6 @@
             };
 
             state.names.insert(child_hash.clone(), full_name.clone());
-<<<<<<< HEAD
-            // println!("inserted child hash: {child_hash}, with full name: {full_name}");
-=======
->>>>>>> be92a762
             state.nodes.insert(
                 full_name.clone(),
                 net::KnsUpdate {
