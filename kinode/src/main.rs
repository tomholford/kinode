--- conflicted
+++ resolved
@@ -152,70 +152,8 @@
     let (print_sender, print_receiver): (PrintSender, PrintReceiver) =
         mpsc::channel(TERMINAL_CHANNEL_CAPACITY);
 
-<<<<<<< HEAD
     let our_ip = find_public_ip().await;
     let (wc_tcp_handle, flag_used) = setup_ws_networking(ws_networking_port.cloned()).await;
-=======
-    let our;
-    #[cfg(not(feature = "simulation-mode"))]
-    let our_ip: std::net::Ipv4Addr;
-    let encoded_keyfile;
-    let decoded_keyfile;
-
-    #[cfg(not(feature = "simulation-mode"))]
-    {
-        println!("finding public IP address...");
-        our_ip = {
-            if let Ok(Some(ip)) =
-                tokio::time::timeout(std::time::Duration::from_secs(5), public_ip::addr_v4()).await
-            {
-                ip
-            } else {
-                println!("failed to find public IPv4 address: booting as a routed node");
-                std::net::Ipv4Addr::LOCALHOST
-            }
-        };
-
-        // if the --ws-port flag is used, bind to that port right away.
-        // if the flag is not used, find the first available port between 9000 and 65535.
-        // NOTE: if the node has a different port specified in its onchain (direct) id,
-        // booting will fail if the flag was used to select a different port.
-        // if the flag was not used, the bound port will be dropped in favor of the onchain port.
-
-        #[cfg(not(feature = "simulation-mode"))]
-        let (ws_tcp_handle, flag_used) = if let Some(port) = ws_networking_port {
-            (
-                http::utils::find_open_port(*port, port + 1)
-                    .await
-                    .expect("ws-port selected with flag could not be bound!"),
-                true,
-            )
-        } else {
-            (
-                http::utils::find_open_port(9000, 65535)
-                    .await
-                    .expect("no ports found in range 9000-65535 for websocket server!"),
-                false,
-            )
-        };
-
-        println!(
-            "WS networking at port {}: if a different port should be used, boot with --ws-port\r",
-            ws_tcp_handle.local_addr().unwrap().port()
-        );
-
-        println!("login or register at http://localhost:{http_server_port}\r");
-
-        (our, encoded_keyfile, decoded_keyfile) = serve_register_fe(
-            home_directory_path,
-            our_ip.to_string(),
-            (ws_tcp_handle, flag_used),
-            http_server_port,
-            matches.get_one::<String>("rpc").cloned(),
-        )
-        .await;
-    }
->>>>>>> 023fdc9c
 
     #[cfg(feature = "simulation-mode")]
     let (our, encoded_keyfile, decoded_keyfile) = simulate_node(
