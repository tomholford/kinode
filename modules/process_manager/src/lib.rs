--- conflicted
+++ resolved
@@ -562,18 +562,9 @@
                     process_lib::send_one_request(
                         true,
                         our_name,
-<<<<<<< HEAD
                         types::ProcessIdentifier::Name("lfs".into()),
-                        Some(FileSystemAction::Write),
+                        Some(FsAction::Write),
                         types::OutboundPayloadBytes::AttachCircumvented,
-=======
-                        "lfs",
-                        Some(FsAction::Write),
-                        types::WitPayloadBytes {
-                            circumvent: types::WitCircumvent::Receive,
-                            content: None,
-                        },
->>>>>>> 4eb6eb90
                         Some(Context::Persist {
                             identifier: de_wit_process_identifier(&source.identifier)
                         }),
