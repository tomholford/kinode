use alloy_primitives::B256;
use alloy_rpc_types::Log;
use alloy_sol_types::{sol, SolEvent};
use serde::{Deserialize, Serialize};
use std::collections::hash_map::{Entry, HashMap};
use std::string::FromUtf8Error;
use std::str::FromStr;
use uqbar_process_lib::{
<<<<<<< HEAD
    await_message, get_typed_state, http, println, set_state, 
    Address, Message, Payload, Request, Response, 
=======
    await_message, get_typed_state, http, print_to_terminal, println, receive, set_state, Address,
    Message, Payload, Request, Response,
>>>>>>> 159af969
};
use uqbar_process_lib::eth::{ EthAddress, SubscribeLogsRequest, };

wit_bindgen::generate!({
    path: "../../../wit",
    world: "process",
    exports: {
        world: Component,
    },
});

#[derive(Clone, Debug, Serialize, Deserialize)]
struct State {
    // namehash to human readable name
    names: HashMap<String, String>,
    // human readable name to most recent on-chain routing information as json
    // NOTE: not every namehash will have a node registered
    nodes: HashMap<String, QnsUpdate>,
    // last block we read from
    block: u64,
}

#[derive(Debug, Serialize, Deserialize)]
enum IndexerActions {
    EventSubscription(Log),
}

#[derive(Clone, Debug, Serialize, Deserialize)]
pub enum NetActions {
    QnsUpdate(QnsUpdate),
    QnsBatchUpdate(Vec<QnsUpdate>),
}

impl TryInto<Vec<u8>> for NetActions {
    type Error = anyhow::Error;
    fn try_into(self) -> Result<Vec<u8>, Self::Error> {
        Ok(rmp_serde::to_vec(&self)?)
    }
}

#[derive(Clone, Debug, Serialize, Deserialize, Default)]
pub struct QnsUpdate {
    pub name: String, // actual username / domain name
    pub owner: String,
    pub node: String, // hex namehash of node
    pub public_key: String,
    pub ip: String,
    pub port: u16,
    pub routers: Vec<String>,
}

impl QnsUpdate {
    pub fn new(name: &String, node: &String) -> Self {
        Self {
            name: name.clone(),
            node: node.clone(),
            ..Default::default()
        }
    } 
}

sol! {
    // Logged whenever a QNS node is created
    event NodeRegistered(bytes32 indexed node, bytes name);
    event KeyUpdate(bytes32 indexed node, bytes32 key);
    event IpUpdate(bytes32 indexed node, uint128 ip);
    event WsUpdate(bytes32 indexed node, uint16 port);
    event WtUpdate(bytes32 indexed node, uint16 port);
    event TcpUpdate(bytes32 indexed node, uint16 port);
    event UdpUpdate(bytes32 indexed node, uint16 port);
    event RoutingUpdate(bytes32 indexed node, bytes32[] routers);
}

struct Component;
impl Guest for Component {
    fn init(our: String) {
        let our = Address::from_str(&our).unwrap();

        let mut state: State = State {
            names: HashMap::new(),
            nodes: HashMap::new(),
            block: 1,
        };

        // if we have state, load it in
        match get_typed_state(|bytes| Ok(bincode::deserialize(bytes)?)) {
            Some(s) => {
                state = s;
            }
            None => {}
        }

        match main(our, state) {
            Ok(_) => {}
            Err(e) => {
                println!("qns_indexer: error: {:?}", e);
            }
        }
    }
}

fn main(our: Address, mut state: State) -> anyhow::Result<()> {

    // shove all state into net::net
    Request::new()
        .target((&our.node, "net", "sys", "uqbar"))
        .try_ipc(NetActions::QnsBatchUpdate(
            state.nodes.values().cloned().collect::<Vec<_>>(),
        ))?
        .send()?;

    SubscribeLogsRequest::new()
        .address(EthAddress::from_str("0x4C8D8d4A71cE21B4A16dAbf4593cDF30d79728F1")?)
        .from_block(state.block - 1)
        .events(vec![
            "NodeRegistered(bytes32,bytes)",
            "KeyUpdate(bytes32,bytes32)",
            "IpUpdate(bytes32,uint128)",
            "WsUpdate(bytes32,uint16)",
            "RoutingUpdate(bytes32,bytes32[])",
        ]).send()?;

    http::bind_http_path("/node/:name", false, false)?;

    loop {
        let Ok(message) = await_message() else {
            println!("qns_indexer: got network error");
            continue;
        };
        let Message::Request { source, ipc, .. } = message else {
            // TODO we should store the subscription ID for eth
            // incase we want to cancel/reset it
            continue;
        };

        if source.process == "http_server:sys:uqbar" {
            if let Ok(ipc_json) = serde_json::from_slice::<serde_json::Value>(&ipc) {
                if ipc_json["path"].as_str().unwrap_or_default() == "/node/:name" {
                    if let Some(name) = ipc_json["url_params"]["name"].as_str() {
                        if let Some(node) = state.nodes.get(name) {
                            Response::new()
                                .ipc(serde_json::to_vec(&http::HttpResponse {
                                    status: 200,
                                    headers: HashMap::from([(
                                        "Content-Type".to_string(),
                                        "application/json".to_string(),
                                    )]),
                                })?)
                                .payload(Payload {
                                    mime: Some("application/json".to_string()),
                                    bytes: serde_json::to_string(&node)?.as_bytes().to_vec(),
                                })
                                .send()?;
                            continue;
                        }
                    }
                }
            }
            Response::new()
                .ipc(serde_json::to_vec(&http::HttpResponse {
                    status: 404,
                    headers: HashMap::from([(
                        "Content-Type".to_string(),
                        "application/json".to_string(),
                    )]),
                })?)
                .send()?;
            continue;
        }

        let Ok(msg) = serde_json::from_slice::<IndexerActions>(&ipc) else {
            println!("qns_indexer: got invalid message");
            continue;
        };

        match msg {
            IndexerActions::EventSubscription(e) => {

                state.block = e.clone().block_number.expect("expect").to::<u64>();

                let node_id: alloy_primitives::FixedBytes<32> = e.topics[1];

                let name = match state.names.entry(node_id.clone().to_string()) {
                    Entry::Occupied(o) => o.into_mut(),
                    Entry::Vacant(v) => v.insert(get_name(&e))
                };

                let mut node = state.nodes
                    .entry(name.to_string())
                    .or_insert_with(|| QnsUpdate::new(name, &node_id.to_string()));

                let mut send = true;

                match e.topics[0].clone() {
                    KeyUpdate::SIGNATURE_HASH => {
                        node.public_key = KeyUpdate::abi_decode_data(&e.data, true)
                            .unwrap().0.to_string();
                    }
                    IpUpdate::SIGNATURE_HASH => {
                        let ip = IpUpdate::abi_decode_data(&e.data, true).unwrap().0;
                        node.ip = format!("{}.{}.{}.{}",
                            (ip >> 24) & 0xFF,
                            (ip >> 16) & 0xFF,
                            (ip >> 8) & 0xFF,
                            ip & 0xFF
                        );
                    }
                    WsUpdate::SIGNATURE_HASH => {
                        node.port = WsUpdate::abi_decode_data(&e.data, true).unwrap().0;
                    }
                    RoutingUpdate::SIGNATURE_HASH => {
                        node.routers = RoutingUpdate::abi_decode_data(&e.data, true).unwrap().0
                            .iter()
                            .map(|r| r.to_string())
                            .collect::<Vec<String>>();
                    }
                    _ => { send = false; }
                }

                if send {
                    print_to_terminal(1, &format!("qns_indexer: sending ID to net: {:?}", node));
                    Request::new()
                        .target((&our.node, "net", "sys", "uqbar"))
                        .try_ipc(NetActions::QnsUpdate(node.clone()))?
                        .send()?;
                }
            }
        }
        set_state(&bincode::serialize(&state)?);
    }
}

fn get_name(log: &Log) -> String {

    let decoded = NodeRegistered::abi_decode_data(&log.data, true).unwrap();
    let name = match dnswire_decode(decoded.0.clone()) {
        Ok(n) => { n }
        Err(_) => {
            println!("qns_indexer: failed to decode name: {:?}", decoded.0);
            panic!("")
        }
    };
    name

}

fn dnswire_decode(wire_format_bytes: Vec<u8>) -> Result<String, FromUtf8Error> {
    let mut i = 0;
    let mut result = Vec::new();

    while i < wire_format_bytes.len() {
        let len = wire_format_bytes[i] as usize;
        if len == 0 {
            break;
        }
        let end = i + len + 1;
        let mut span = wire_format_bytes[i + 1..end].to_vec();
        span.push('.' as u8);
        result.push(span);
        i = end;
    }

    let flat: Vec<_> = result.into_iter().flatten().collect();

    let name = String::from_utf8(flat)?;

    // Remove the trailing '.' if it exists (it should always exist)
    if name.ends_with('.') {
        Ok(name[0..name.len() - 1].to_string())
    } else {
        Ok(name)
    }
}
<|MERGE_RESOLUTION|>--- conflicted
+++ resolved
@@ -3,18 +3,13 @@
 use alloy_sol_types::{sol, SolEvent};
 use serde::{Deserialize, Serialize};
 use std::collections::hash_map::{Entry, HashMap};
+use std::str::FromStr;
 use std::string::FromUtf8Error;
-use std::str::FromStr;
+use uqbar_process_lib::eth::{EthAddress, SubscribeLogsRequest};
 use uqbar_process_lib::{
-<<<<<<< HEAD
-    await_message, get_typed_state, http, println, set_state, 
-    Address, Message, Payload, Request, Response, 
-=======
-    await_message, get_typed_state, http, print_to_terminal, println, receive, set_state, Address,
-    Message, Payload, Request, Response,
->>>>>>> 159af969
+    await_message, get_typed_state, http, println, set_state, Address, Message, Payload, Request,
+    Response,
 };
-use uqbar_process_lib::eth::{ EthAddress, SubscribeLogsRequest, };
 
 wit_bindgen::generate!({
     path: "../../../wit",
@@ -71,7 +66,7 @@
             node: node.clone(),
             ..Default::default()
         }
-    } 
+    }
 }
 
 sol! {
@@ -115,7 +110,6 @@
 }
 
 fn main(our: Address, mut state: State) -> anyhow::Result<()> {
-
     // shove all state into net::net
     Request::new()
         .target((&our.node, "net", "sys", "uqbar"))
@@ -125,7 +119,9 @@
         .send()?;
 
     SubscribeLogsRequest::new()
-        .address(EthAddress::from_str("0x4C8D8d4A71cE21B4A16dAbf4593cDF30d79728F1")?)
+        .address(EthAddress::from_str(
+            "0x4C8D8d4A71cE21B4A16dAbf4593cDF30d79728F1",
+        )?)
         .from_block(state.block - 1)
         .events(vec![
             "NodeRegistered(bytes32,bytes)",
@@ -133,7 +129,8 @@
             "IpUpdate(bytes32,uint128)",
             "WsUpdate(bytes32,uint16)",
             "RoutingUpdate(bytes32,bytes32[])",
-        ]).send()?;
+        ])
+        .send()?;
 
     http::bind_http_path("/node/:name", false, false)?;
 
@@ -190,17 +187,17 @@
 
         match msg {
             IndexerActions::EventSubscription(e) => {
-
                 state.block = e.clone().block_number.expect("expect").to::<u64>();
 
                 let node_id: alloy_primitives::FixedBytes<32> = e.topics[1];
 
                 let name = match state.names.entry(node_id.clone().to_string()) {
                     Entry::Occupied(o) => o.into_mut(),
-                    Entry::Vacant(v) => v.insert(get_name(&e))
+                    Entry::Vacant(v) => v.insert(get_name(&e)),
                 };
 
-                let mut node = state.nodes
+                let mut node = state
+                    .nodes
                     .entry(name.to_string())
                     .or_insert_with(|| QnsUpdate::new(name, &node_id.to_string()));
 
@@ -209,11 +206,14 @@
                 match e.topics[0].clone() {
                     KeyUpdate::SIGNATURE_HASH => {
                         node.public_key = KeyUpdate::abi_decode_data(&e.data, true)
-                            .unwrap().0.to_string();
+                            .unwrap()
+                            .0
+                            .to_string();
                     }
                     IpUpdate::SIGNATURE_HASH => {
                         let ip = IpUpdate::abi_decode_data(&e.data, true).unwrap().0;
-                        node.ip = format!("{}.{}.{}.{}",
+                        node.ip = format!(
+                            "{}.{}.{}.{}",
                             (ip >> 24) & 0xFF,
                             (ip >> 16) & 0xFF,
                             (ip >> 8) & 0xFF,
@@ -224,12 +224,16 @@
                         node.port = WsUpdate::abi_decode_data(&e.data, true).unwrap().0;
                     }
                     RoutingUpdate::SIGNATURE_HASH => {
-                        node.routers = RoutingUpdate::abi_decode_data(&e.data, true).unwrap().0
+                        node.routers = RoutingUpdate::abi_decode_data(&e.data, true)
+                            .unwrap()
+                            .0
                             .iter()
                             .map(|r| r.to_string())
                             .collect::<Vec<String>>();
                     }
-                    _ => { send = false; }
+                    _ => {
+                        send = false;
+                    }
                 }
 
                 if send {
@@ -246,17 +250,15 @@
 }
 
 fn get_name(log: &Log) -> String {
-
     let decoded = NodeRegistered::abi_decode_data(&log.data, true).unwrap();
     let name = match dnswire_decode(decoded.0.clone()) {
-        Ok(n) => { n }
+        Ok(n) => n,
         Err(_) => {
             println!("qns_indexer: failed to decode name: {:?}", decoded.0);
             panic!("")
         }
     };
     name
-
 }
 
 fn dnswire_decode(wire_format_bytes: Vec<u8>) -> Result<String, FromUtf8Error> {
@@ -285,4 +287,4 @@
     } else {
         Ok(name)
     }
-}
+}