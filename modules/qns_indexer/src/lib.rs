--- conflicted
+++ resolved
@@ -259,40 +259,19 @@
                         NodeRegistered::SIGNATURE_HASH => {
                             // bindings::print_to_terminal(0, format!("qns_indexer: got NodeRegistered event: {:?}", e).as_str());
 
-<<<<<<< HEAD
-                            let node = &e.topics[1];
-                            let decoded =
-                                NodeRegistered::decode_data(&decode_hex_to_vec(&e.data), true)
-                                    .unwrap();
-                            let name = dnswire_decode(decoded.0);
-
-                            // bindings::print_to_terminal(0, format!("qns_indexer: NODE1: {:?}", node).as_str());
-                            // bindings::print_to_terminal(0, format!("qns_indexer: NAME: {:?}", name.to_string()).as_str());
-=======
                             let node       = &e.topics[1];
                             let decoded    = NodeRegistered::decode_data(&decode_hex_to_vec(&e.data), true).unwrap();
                             let Ok(name) = dnswire_decode(decoded.0.clone()) else {
                                 bindings::print_to_terminal(0, &format!("qns_indexer: failed to decode name: {:?}", decoded.0));
                                 continue;
                             };
->>>>>>> 9e025382
 
                             state.names.insert(node.to_string(), name);
                         }
                         WsChanged::SIGNATURE_HASH => {
-<<<<<<< HEAD
-                            // bindings::print_to_terminal(0, format!("qns_indexer: got WsChanged event: {:?}", e).as_str());
-
-                            let node = &e.topics[1];
-                            // bindings::print_to_terminal(0, format!("qns_indexer: NODE2: {:?}", node.to_string()).as_str());
-                            let decoded =
-                                WsChanged::decode_data(&decode_hex_to_vec(&e.data), true).unwrap();
-                            let public_key = hex::encode(decoded.0);
-=======
                             let node       = &e.topics[1];
                             let decoded     = WsChanged::decode_data(&decode_hex_to_vec(&e.data), true).unwrap();
                             let public_key  = hex::encode(decoded.0);
->>>>>>> 9e025382
                             let ip = decoded.1;
                             let port = decoded.2;
                             let routers_raw = decoded.3;
@@ -414,11 +393,7 @@
 
     // Remove the trailing '.' if it exists (it should always exist)
     if name.ends_with('.') {
-<<<<<<< HEAD
-        name[0..name.len() - 1].to_string()
-=======
         Ok(name[0..name.len()-1].to_string())
->>>>>>> 9e025382
     } else {
         Ok(name)
     }
