--- conflicted
+++ resolved
@@ -79,13 +79,8 @@
             //     bindings_address.clone(),
             //     Request {
             //         inherit: false,
-<<<<<<< HEAD
             //         expects_response: None,
-            //         ipc: Some(serde_json::json!({
-=======
-            //         expects_response: false,
             //         ipc: Some(json!({
->>>>>>> 795d1d17
             //             "action": "bind-app",
             //             "path": "/rpc",
             //             "app": "rpc",
@@ -100,16 +95,7 @@
                 bindings_address.clone(),
                 Request {
                     inherit: false,
-<<<<<<< HEAD
                     expects_response: None,
-                    ipc: Some(serde_json::json!({
-                        "action": "bind-app",
-                        "path": "/rpc/message",
-                        "app": "rpc",
-                        "local_only": true,
-                    }).to_string()),
-=======
-                    expects_response: false,
                     ipc: Some(
                         json!({
                             "action": "bind-app",
@@ -119,7 +105,6 @@
                         })
                         .to_string(),
                     ),
->>>>>>> 795d1d17
                     metadata: None,
                 },
                 None,
@@ -268,61 +253,6 @@
                                     "No payload".to_string().as_bytes().to_vec(),
                                 );
                                 continue;
-<<<<<<< HEAD
-                            },
-                        };
-
-                        let payload = match base64::decode(&body_json.data.unwrap_or("".to_string())) {
-                            Ok(bytes) => Some(Payload {
-                                mime: body_json.mime,
-                                bytes,
-                            }),
-                            Err(_) => None,
-                        };
-
-                        let result = send_and_await_response(
-                            &Address {
-                                node: body_json.node,
-                                process: ProcessId::Name(body_json.process),
-                            },
-                            &Request {
-                                inherit: false,
-                                expects_response: Some(5), // TODO evaluate timeout
-                                ipc: body_json.ipc,
-                                metadata: body_json.metadata,
-                            },
-                            payload.as_ref(),
-                        );
-
-                        match result {
-                            Ok((_source, message)) => {
-                                let Message::Response((response, _context)) = message else {
-                                    print_to_terminal(1, "rpc: got unexpected response to message");
-                                    send_http_response(500, default_headers, "Invalid Internal Response".to_string().as_bytes().to_vec());
-                                    continue;
-                                };
-
-                                let (mime, data) = match get_payload() {
-                                    Some(p) => {
-                                        let mime = match p.mime {
-                                            Some(mime) => mime,
-                                            None => "application/octet-stream".to_string(),
-                                        };
-                                        let bytes = p.bytes;
-
-                                        (mime, base64::encode(bytes))
-                                    },
-                                    None => ("".to_string(), "".to_string()),
-                                };
-
-                                let body = serde_json::json!({
-                                    "ipc": response.ipc,
-                                    "payload": {
-                                        "mime": mime,
-                                        "data": data,
-                                    },
-                                }).to_string().as_bytes().to_vec();
-=======
                             };
 
                             let body_json: RpcMessage =
@@ -372,7 +302,7 @@
                                 },
                                 &Request {
                                     inherit: false,
-                                    expects_response: true,
+                                    expects_response: Some(5), // TODO evaluate timeout
                                     ipc: body_json.ipc,
                                     metadata: body_json.metadata,
                                 },
@@ -381,7 +311,7 @@
 
                             match result {
                                 Ok((_source, message)) => {
-                                    let Message::Response((response_result, _context)) = message
+                                    let Message::Response((response, _context)) = message
                                     else {
                                         print_to_terminal(
                                             1,
@@ -398,39 +328,21 @@
                                         continue;
                                     };
 
-                                    let ipc = match response_result {
-                                        Ok(response) => match response.ipc {
-                                            Some(ipc) => ipc,
-                                            None => "".to_string(),
-                                        },
-                                        Err(error) => {
-                                            print_to_terminal(
-                                                1,
-                                                format!("rpc: got error response").as_str(),
-                                            );
-                                            json!({
-                                                "error": "Response Error",
-                                            })
-                                            .to_string()
-                                        }
-                                    };
-
-                                    let (mime, data) = match get_payload() {
-                                        Some(p) => {
-                                            let mime = match p.mime {
-                                                Some(mime) => mime,
-                                                None => "application/octet-stream".to_string(),
-                                            };
-                                            let bytes = p.bytes;
+                                let (mime, data) = match get_payload() {
+                                    Some(p) => {
+                                        let mime = match p.mime {
+                                            Some(mime) => mime,
+                                            None => "application/octet-stream".to_string(),
+                                        };
+                                        let bytes = p.bytes;
 
                                             (mime, base64::encode(bytes))
                                         }
                                         None => ("".to_string(), "".to_string()),
                                     };
->>>>>>> 795d1d17
 
                                     let body = json!({
-                                        "ipc": ipc,
+                                        "ipc": response.ipc,
                                         "payload": {
                                             "mime": mime,
                                             "data": data,
