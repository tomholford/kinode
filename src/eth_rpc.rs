--- conflicted
+++ resolved
@@ -221,28 +221,6 @@
                                     })
                                     .await;
 
-<<<<<<< HEAD
-                    while let Some(event) = stream.next().await {
-                        send_to_loop.send(
-                            KernelMessage {
-                                id: rand::random(),
-                                source: Address {
-                                    node: our.clone(),
-                                    process: ProcessId::Name("eth_rpc".into()),
-                                },
-                                target: target.clone(),
-                                rsvp: None,
-                                message: Message::Request(Request {
-                                    inherit: false, // TODO what
-                                    expects_response: None,
-                                    ipc: Some(json!({
-                                        "EventSubscription": serde_json::to_value(event).unwrap()
-                                    }).to_string()),
-                                    metadata: None,
-                                }),
-                                payload: None,
-                                signed_capabilities: None,
-=======
                                 while let Some(event) = stream.next().await {
                                     send_to_loop.send(
                                         KernelMessage {
@@ -275,7 +253,6 @@
                                         ),
                                     })
                                     .await;
->>>>>>> b0afdb0d
                             }
                         };
                     }
