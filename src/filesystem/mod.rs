use crate::filesystem::manifest::{FileIdentifier, Manifest};
use crate::types::*;
/// log structured filesystem
use anyhow::Result;
use std::collections::{HashMap, HashSet, VecDeque};
use std::sync::Arc;
use tokio::fs;
use tokio::sync::oneshot::{Receiver, Sender};
use tokio::sync::Mutex;
use tokio::time::{interval, Duration};
mod manifest;

pub async fn bootstrap(
    our_name: String,
    home_directory_path: String,
    file_key: Vec<u8>,
    fs_config: FsConfig,
) -> Result<(ProcessMap, Manifest), FileSystemError> {
    // fs bootstrapping, create home_directory, fs directory inside it, manifest + log if none.
    if let Err(e) = create_dir_if_dne(&home_directory_path).await {
        panic!("{}", e);
    }
    let fs_directory_path_str = format!("{}/fs", &home_directory_path);

    if let Err(e) = create_dir_if_dne(&fs_directory_path_str).await {
        panic!("{}", e);
    }
    let fs_directory_path: std::path::PathBuf =
        fs::canonicalize(fs_directory_path_str).await.unwrap();

    //  open and load manifest+log

    let manifest_path = fs_directory_path.join("manifest.bin");

    let manifest_file = fs::OpenOptions::new()
        .append(true)
        .read(true)
        .create(true)
        .open(&manifest_path)
        .await
        .expect("fs: failed to open manifest file");

    let wal_path = fs_directory_path.join("wal.bin");

    let wal_file = fs::OpenOptions::new()
        .append(true)
        .read(true)
        .create(true)
        .open(&wal_path)
        .await
        .expect("fs: failed to open WAL file");

    //  in memory details about files.
    let manifest = Manifest::load(
        manifest_file,
        wal_file,
        &fs_directory_path,
        file_key,
        fs_config,
    )
    .await
    .expect("manifest load failed!");
    // mimic the FsAction::GetState case and get current state of ProcessId::name("kernel")
    // serialize it to a ProcessHandles from process id to JoinHandle

    let kernel_process_id = FileIdentifier::Process(ProcessId::Name("kernel".into()));
    let mut process_map: ProcessMap = HashMap::new();

    // get current processes' wasm_bytes handles. GetState(kernel)
    match manifest.read(&kernel_process_id, None, None).await {
        Err(_) => {
            //  first time!
        }
        Ok(bytes) => {
            process_map = bincode::deserialize(&bytes).expect("state map deserialization error!");
        }
    }

    // NOTE OnPanic
    // wasm bytes initial source of truth is the compiled .wasm file on-disk, but onPanic needs to come from somewhere to.
    // for apps in /modules, special cases can be defined here.

    // we also add special-case capabilities spawned "out of thin air" here, for distro processes.
    // at the moment, all bootstrapped processes are given the capability to message all others.
    // this can be easily changed in the future.
    // they are also given access to all runtime modules by name
    let names_and_bytes = get_processes_from_directories().await;
    const RUNTIME_MODULES: [&str; 8] = [
        "filesystem",
        "http_server",
        "http_client",
        "encryptor",
        "net",
        "vfs",
        "kernel",
        "eth_rpc",
    ];

    let mut special_capabilities: HashSet<Capability> = HashSet::new();
    for (process_name, _) in &names_and_bytes {
        special_capabilities.insert(Capability {
            issuer: Address {
                node: our_name.clone(),
                process: ProcessId::Name(process_name.into()),
            },
<<<<<<< HEAD
            params: serde_json::to_string(&serde_json::json!({
                "messaging": ProcessId::Name(process_name.into()),
            }))
            .unwrap(),
=======
            params: "\"messaging\"".into(),
>>>>>>> 3637b5a3
        });
    }
    for runtime_module in RUNTIME_MODULES {
        special_capabilities.insert(Capability {
            issuer: Address {
                node: our_name.clone(),
                process: ProcessId::Name(runtime_module.into()),
            },
<<<<<<< HEAD
            params: serde_json::to_string(&serde_json::json!({
                "messaging": ProcessId::Name(runtime_module.into()),
            }))
            .unwrap(),
=======
            params: "\"messaging\"".into(),
>>>>>>> 3637b5a3
        });
    }
    // give all distro processes the ability to send messages across the network
    special_capabilities.insert(Capability {
        issuer: Address {
            node: our_name.clone(),
            process: ProcessId::Name("kernel".into()),
        },
        params: "\"network\"".into(),
    });

    // for a module in /modules, put its bytes into filesystem, add to process_map
    for (process_name, wasm_bytes) in names_and_bytes {
        let hash: [u8; 32] = hash_bytes(&wasm_bytes);

        // allow processes to read their own process bytes
        let mut special_capabilities = special_capabilities.clone();
        special_capabilities.insert(Capability {
            issuer: Address {
                node: our_name.clone(),
                process: ProcessId::Name("vfs".into()),
            },
            params: serde_json::to_string(&serde_json::json!({
                "kind": "read",
                "identifier": process_name,
            }))
            .unwrap(),
        });
        special_capabilities.insert(Capability {
            issuer: Address {
                node: our_name.clone(),
                process: ProcessId::Name("vfs".into()),
            },
            params: serde_json::to_string(&serde_json::json!({
                "kind": "write",
                "identifier": process_name,
            }))
            .unwrap(),
        });

        if let Some(id) = manifest.get_uuid_by_hash(&hash).await {
            let entry =
                process_map
                    .entry(ProcessId::Name(process_name))
                    .or_insert(PersistedProcess {
                        wasm_bytes_handle: id,
                        on_panic: OnPanic::Restart,
                        capabilities: HashSet::new(),
                    });
            entry.capabilities.extend(special_capabilities.clone());
            entry.wasm_bytes_handle = id;
        } else {
            //  FsAction::Write
            let file = FileIdentifier::new_uuid();

            let _ = manifest.write(&file, &wasm_bytes).await;
            let id = file.to_uuid().unwrap();

            let entry =
                process_map
                    .entry(ProcessId::Name(process_name))
                    .or_insert(PersistedProcess {
                        wasm_bytes_handle: id,
                        on_panic: OnPanic::Restart,
                        capabilities: HashSet::new(),
                    });
            entry.capabilities.extend(special_capabilities.clone());
            entry.wasm_bytes_handle = id;
        }
    }

    // finally, save runtime modules in state map as well, somewhat fakely
    for runtime_module in RUNTIME_MODULES {
        let entry = process_map
            .entry(ProcessId::Name(runtime_module.into()))
            .or_insert(PersistedProcess {
                wasm_bytes_handle: 0,
                on_panic: OnPanic::Restart,
                capabilities: HashSet::new(),
            });
        entry.capabilities.extend(special_capabilities.clone());
    }

    // save kernel process state. FsAction::SetState(kernel)
    let serialized_process_map =
        bincode::serialize(&process_map).expect("state map serialization error!");
    let process_map_hash: [u8; 32] = hash_bytes(&serialized_process_map);

    if manifest.get_by_hash(&process_map_hash).await.is_none() {
        let _ = manifest
            .write(&kernel_process_id, &serialized_process_map)
            .await;
    }

    Ok((process_map, manifest))
}

async fn get_bytes(entry: &fs::DirEntry, processes: &mut Vec<(String, Vec<u8>)>) -> bool {
    if let Ok(mut inner_entries) = fs::read_dir(entry.path()).await {
        while let Ok(Some(inner_entry)) = inner_entries.next_entry().await {
            if Some("Cargo.toml") == inner_entry.file_name().to_str() {
                // entry is process dir: read it in
                if let Some(name) = entry.file_name().to_str() {
                    // Get the path to the wasm file for the process
                    let path = entry.path();
                    let Some(path) = path.to_str() else { break };
                    let wasm_path = format!(
                        "{}/target/wasm32-unknown-unknown/release/{}.wasm",
                        path, name,
                    );
                    // Read the wasm file
                    if let Ok(wasm_bytes) = fs::read(wasm_path).await {
                        // Add the process name and wasm bytes to the list of processes
                        processes.push((name.into(), wasm_bytes));
                    }
                }
                return true;
            }
        }
    }
    return false;
}

async fn get_processes_from_directories() -> Vec<(String, Vec<u8>)> {
    let mut processes = Vec::new();

    // Get the path to the /modules directory
    let modules_path = std::path::Path::new("modules");

    // Read the /modules directory
    if let Ok(mut entries) = fs::read_dir(modules_path).await {
        // Loop through the entries in the directory
        while let Ok(Some(entry)) = entries.next_entry().await {
            // If the entry is a directory containing Cargo.toml, add its name to the list of processes
            if let Ok(metadata) = entry.metadata().await {
                if metadata.is_dir() {
                    let got_bytes = get_bytes(&entry, &mut processes).await;
                    if !got_bytes {
                        // Directory did not contain Cargo.toml: check one level deeper
                        // TODO: make recursive?
                        if let Ok(mut inner_entries) = fs::read_dir(entry.path()).await {
                            while let Ok(Some(inner_entry)) = inner_entries.next_entry().await {
                                if let Ok(metadata) = inner_entry.metadata().await {
                                    if metadata.is_dir() {
                                        let _ = get_bytes(&inner_entry, &mut processes).await;
                                    }
                                }
                            }
                        }
                    }
                }
            }
        }
    }

    processes
}

pub async fn fs_sender(
    our_name: String,
    manifest: Manifest,
    send_to_loop: MessageSender,
    send_to_terminal: PrintSender,
    mut recv_in_fs: MessageReceiver,
    mut recv_kill: Receiver<()>,
    send_kill_confirm: Sender<()>,
) -> Result<()> {
    //  process queues for consistency
    //  todo: use file_identifier for moar concurrency!
    let process_queues = Arc::new(Mutex::new(
        HashMap::<ProcessId, VecDeque<KernelMessage>>::new(),
    ));

    //  interval for deleting/(flushing), don't want to run immediately upon bootup.
    //  -> separate wal_flush and cold_flush
    let mut interval = interval(Duration::from_secs(manifest.flush_cold_freq as u64));
    let mut first_open = true;

    //  into main loop
    loop {
        tokio::select! {
            Some(kernel_message) = recv_in_fs.recv() => {
                if our_name != kernel_message.source.node {
                    println!(
                        "fs: request must come from our_name={}, got: {}",
                        our_name, &kernel_message,
                    );
                    continue;
                }

            //  internal structures have Arc::clone setup.
            let manifest_clone = manifest.clone();

            let our_name = our_name.clone();
            let source = kernel_message.source.clone();
            let send_to_loop = send_to_loop.clone();
            let send_to_terminal = send_to_terminal.clone();

            let mut process_lock = process_queues.lock().await;

            if let Some(queue) = process_lock.get_mut(&source.process) {
                queue.push_back(kernel_message.clone());
            } else {
                let mut new_queue = VecDeque::new();
                new_queue.push_back(kernel_message.clone());
                process_lock.insert(source.process.clone(), new_queue);

                // clone Arc for thread
                let process_lock_clone = process_queues.clone();

                tokio::spawn(async move {
                    let mut process_lock = process_lock_clone.lock().await;

                    while let Some(km) = process_lock.get_mut(&source.process).and_then(|q| q.pop_front()) {
                        if let Err(e) = handle_request(
                            our_name.clone(),
                            km.clone(),
                            manifest_clone.clone(),
                            send_to_loop.clone(),
                            send_to_terminal.clone(),
                        )
                        .await
                        {
                            send_to_loop
                                .send(make_error_message(our_name.clone(), km.id, km.source.clone(), e))
                                .await
                                .unwrap();
                        }
                    }
                    // Remove the process entry if no more tasks are left
                    if let Some(queue) = process_lock.get(&source.process) {
                        if queue.is_empty() {
                            process_lock.remove(&source.process);
                        }
                    }
                });
            }
            }
            _ = interval.tick() => {
                if !first_open {
                    let manifest_clone = manifest.clone();

                    tokio::spawn(async move {
                        let _ = manifest_clone.flush_to_cold().await;
                        //  let _ = manifest_clone.cleanup().await;
                    });
                }
                first_open = false;
            }
            _ = &mut recv_kill => {
                let manifest_clone = manifest.clone();
                let _ = manifest_clone.flush_to_wal_main().await;

                let _ = send_kill_confirm.send(());
                return Ok(());
            }
        }
    }
}

async fn handle_request(
    our_name: String,
    kernel_message: KernelMessage,
    manifest: Manifest,
    send_to_loop: MessageSender,
    _send_to_terminal: PrintSender,
) -> Result<(), FileSystemError> {
    let KernelMessage {
        id,
        source,
        rsvp,
        message,
        payload,
        ..
    } = kernel_message;
    let Message::Request(Request {
        expects_response,
        ipc: Some(json_string),
        metadata, // for kernel
        ..
    }) = message
    else {
        return Err(FileSystemError::BadJson {
            json: "".into(),
            error: "not a Request with payload".into(),
        });
    };

    let action: FsAction = match serde_json::from_str(&json_string) {
        Ok(r) => r,
        Err(e) => {
            return Err(FileSystemError::BadJson {
                json: json_string.into(),
                error: format!("parse failed: {:?}", e),
            })
        }
    };

    // println!("got action! {:?}", action);

    let (ipc, bytes) = match action {
        FsAction::Write => {
            let Some(ref payload) = payload else {
                return Err(FileSystemError::BadBytes {
                    action: "Write".into(),
                });
            };

            let file_uuid = FileIdentifier::new_uuid();
            manifest.write(&file_uuid, &payload.bytes).await?;

            (FsResponse::Write(file_uuid.to_uuid().unwrap()), None)
        }
        FsAction::WriteOffset((file_uuid, offset)) => {
            let Some(ref payload) = payload else {
                return Err(FileSystemError::BadBytes {
                    action: "Write".into(),
                });
            };

            let file_uuid = FileIdentifier::UUID(file_uuid);

            manifest
                .write_at(&file_uuid, offset, &payload.bytes)
                .await?;

            (FsResponse::Write(file_uuid.to_uuid().unwrap()), None)
        }
        FsAction::Read(file_uuid) => {
            let file = FileIdentifier::UUID(file_uuid);

            match manifest.read(&file, None, None).await {
                Err(e) => return Err(e),
                Ok(bytes) => (FsResponse::Read(file_uuid), Some(bytes)),
            }
        }
        FsAction::ReadChunk(req) => {
            let file = FileIdentifier::UUID(req.file);

            match manifest
                .read(&file, Some(req.start), Some(req.length))
                .await
            {
                Err(e) => return Err(e),
                Ok(bytes) => (FsResponse::Read(req.file), Some(bytes)),
            }
        }
        FsAction::Replace(old_file_uuid) => {
            let Some(ref payload) = payload else {
                return Err(FileSystemError::BadBytes {
                    action: "Write".into(),
                });
            };

            let file = FileIdentifier::UUID(old_file_uuid);
            manifest.write(&file, &payload.bytes).await?;

            (FsResponse::Write(old_file_uuid), None)
        }
        FsAction::Delete(del) => {
            let file = FileIdentifier::UUID(del);
            manifest.delete(&file).await?;

            (FsResponse::Delete(del), None)
        }
        FsAction::Append(maybe_file_uuid) => {
            let Some(ref payload) = payload else {
                return Err(FileSystemError::BadBytes {
                    action: "Append".into(),
                });
            };

            let file_uuid = match maybe_file_uuid {
                Some(uuid) => FileIdentifier::UUID(uuid),
                None => FileIdentifier::new_uuid(),
            };

            manifest.append(&file_uuid, &payload.bytes).await?;
            // note expecting file_uuid here, if we want process state to access append, we would change this.
            (FsResponse::Append(file_uuid.to_uuid().unwrap()), None)
        }
        FsAction::Length(file_uuid) => {
            let file = FileIdentifier::UUID(file_uuid);
            let length = manifest.get_length(&file).await;
            match length {
                Some(len) => (FsResponse::Length(len), None),
                None => {
                    return Err(FileSystemError::LFSError {
                        error: "file not found".into(),
                    })
                }
            }
        }
        FsAction::SetLength((file_uuid, length)) => {
            let file = FileIdentifier::UUID(file_uuid);
            manifest.set_length(&file, length).await?;

            // doublecheck if this is the type of return statement we want.
            (FsResponse::Length(length), None)
        }
        //  process state handlers
        FsAction::SetState => {
            let Some(ref payload) = payload else {
                return Err(FileSystemError::BadBytes {
                    action: "Write".into(),
                });
            };

            let file = FileIdentifier::Process(source.process.clone());
            let _ = manifest.write(&file, &payload.bytes).await;

            (FsResponse::SetState, None)
        }
        FsAction::GetState => {
            let file = FileIdentifier::Process(source.process.clone());

            match manifest.read(&file, None, None).await {
                Err(e) => return Err(e),
                Ok(bytes) => (FsResponse::GetState, Some(bytes)),
            }
        }
    };

    if expects_response.is_some() {
        let response = KernelMessage {
            id: id.clone(),
            source: Address {
                node: our_name.clone(),
                process: ProcessId::Name("filesystem".into()),
            },
            target: source.clone(),
            rsvp,
            message: Message::Response((
                Response {
                    ipc: Some(
                        serde_json::to_string::<Result<FsResponse, FileSystemError>>(&Ok(ipc))
                            .unwrap(),
                    ),
                    metadata, // for kernel
                },
                None,
            )),
            payload: Some(Payload {
                mime: None,
                bytes: bytes.unwrap_or_default(),
            }),
            signed_capabilities: None,
        };

        let _ = send_to_loop.send(response).await;
    }

    Ok(())
}

/// HELPERS

pub fn hash_bytes(bytes: &[u8]) -> [u8; 32] {
    let mut hasher = blake3::Hasher::new();
    let chunk_size: usize = 1024 * 256;

    for chunk in bytes.chunks(chunk_size) {
        let chunk_hash: [u8; 32] = blake3::hash(chunk).into();
        hasher.update(&chunk_hash);
    }
    hasher.finalize().into()
}

async fn create_dir_if_dne(path: &str) -> Result<(), FileSystemError> {
    if let Err(_) = fs::read_dir(&path).await {
        match fs::create_dir_all(&path).await {
            Ok(_) => Ok(()),
            Err(e) => Err(FileSystemError::CouldNotMakeDir {
                path: path.into(),
                error: format!("{}", e),
            }),
        }
    } else {
        Ok(())
    }
}

fn make_error_message(
    our_name: String,
    id: u64,
    target: Address,
    error: FileSystemError,
) -> KernelMessage {
    KernelMessage {
        id,
        source: Address {
            node: our_name.clone(),
            process: ProcessId::Name("fileystem".into()),
        },
        target,
        rsvp: None,
        message: Message::Response((
            Response {
                ipc: Some(
                    serde_json::to_string::<Result<FileSystemResponse, FileSystemError>>(&Err(
                        error,
                    ))
                    .unwrap(),
                ),
                metadata: None,
            },
            None,
        )),
        payload: None,
        signed_capabilities: None,
    }
}<|MERGE_RESOLUTION|>--- conflicted
+++ resolved
@@ -103,14 +103,7 @@
                 node: our_name.clone(),
                 process: ProcessId::Name(process_name.into()),
             },
-<<<<<<< HEAD
-            params: serde_json::to_string(&serde_json::json!({
-                "messaging": ProcessId::Name(process_name.into()),
-            }))
-            .unwrap(),
-=======
             params: "\"messaging\"".into(),
->>>>>>> 3637b5a3
         });
     }
     for runtime_module in RUNTIME_MODULES {
@@ -119,14 +112,7 @@
                 node: our_name.clone(),
                 process: ProcessId::Name(runtime_module.into()),
             },
-<<<<<<< HEAD
-            params: serde_json::to_string(&serde_json::json!({
-                "messaging": ProcessId::Name(runtime_module.into()),
-            }))
-            .unwrap(),
-=======
             params: "\"messaging\"".into(),
->>>>>>> 3637b5a3
         });
     }
     // give all distro processes the ability to send messages across the network
