--- conflicted
+++ resolved
@@ -460,11 +460,7 @@
     // RPC functionality: if path is /rpc:distro:sys/message,
     // we extract message from base64 encoded bytes in data
     // and send it to the correct app.
-<<<<<<< HEAD
-    let (message, is_fire_and_forget) = if bound_path.app == "rpc:sys:nectar" {
-=======
-    let message = if bound_path.app == "rpc:distro:sys" {
->>>>>>> 0e7320a6
+    let (message, is_fire_and_forget) = if bound_path.app == "rpc:distro:sys" {
         match handle_rpc_message(our, id, body, print_tx).await {
             Ok((message, is_fire_and_forget)) => (message, is_fire_and_forget),
             Err(e) => {
