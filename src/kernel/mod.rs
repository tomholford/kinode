--- conflicted
+++ resolved
@@ -333,47 +333,26 @@
                 on: de_wit_process_id(id.clone()),
                 cap: t::Capability {
                     issuer: self.process.metadata.our.clone(),
-                    params: serde_json::to_string(&serde_json::json!({
-                        "messaging": self.process.metadata.our.process.clone(),
-                    }))
-                    .unwrap(),
+                    params: "\"messaging\"".into(),
                 },
             })
             .unwrap();
 
-<<<<<<< HEAD
-        // parent processes are always able to Message child
-=======
         // parent process is always able to Message child
->>>>>>> 3637b5a3
         let _ = self
             .process
             .caps_oracle
             .send(t::CapMessage::Add {
                 on: self.process.metadata.our.process.clone(),
                 cap: t::Capability {
-<<<<<<< HEAD
-                    issuer: t::Address {
-                        node: self.process.metadata.our.node.clone(),
-                        process: de_wit_process_id(id.clone()),
-                    },
-=======
                     issuer: self.process.metadata.our.clone(),
->>>>>>> 3637b5a3
-                    params: serde_json::to_string(&serde_json::json!({
-                        "messaging": de_wit_process_id(id.clone()),
-                    }))
-                    .unwrap(),
+                    params: "\"messaging\"".into(),
                 },
             })
             .unwrap();
 
-<<<<<<< HEAD
-        Ok(Some(id))
-=======
         unimplemented!()
         //Ok(Some(id))
->>>>>>> 3637b5a3
     }
 
     //
@@ -1732,13 +1711,7 @@
                                         node: our_name.clone(),
                                         process: kernel_message.target.process.clone(),
                                     },
-<<<<<<< HEAD
-                                    params: serde_json::to_string(&serde_json::json!({
-                                        "messaging": &kernel_message.target.process,
-                                    })).unwrap(),
-=======
                                     params: "\"messaging\"".into(),
->>>>>>> 3637b5a3
                                 }) {
                                     // capabilities are not correct! skip this message.
                                     // TODO some kind of error thrown back at process
@@ -1783,6 +1756,8 @@
                             t::Message::Request(_) => {
                                 handle_kernel_request(
                                     our_name.clone(),
+                                    keypair.clone(),
+                                    home_directory_path.clone(),
                                     kernel_message,
                                     send_to_loop.clone(),
                                     send_to_terminal.clone(),
@@ -1790,41 +1765,9 @@
                                     &mut process_handles,
                                     &mut process_map,
                                     caps_oracle_sender.clone(),
+                                    &engine,
                                 ).await;
                             }
-<<<<<<< HEAD
-                            match kernel_message.message {
-                                t::Message::Request(_) => {
-                                    handle_kernel_request(
-                                        our_name.clone(),
-                                        keypair.clone(),
-                                        home_directory_path.clone(),
-                                        kernel_message,
-                                        send_to_loop.clone(),
-                                        send_to_terminal.clone(),
-                                        &mut senders,
-                                        &mut process_handles,
-                                        &mut process_map,
-                                        caps_oracle_sender.clone(),
-                                        &engine,
-                                    ).await;
-                                }
-                                t::Message::Response(_) => {
-                                    handle_kernel_response(
-                                        our_name.clone(),
-                                        keypair.clone(),
-                                        home_directory_path.clone(),
-                                        kernel_message,
-                                        send_to_loop.clone(),
-                                        send_to_terminal.clone(),
-                                        &mut senders,
-                                        &mut process_handles,
-                                        &mut process_map,
-                                        caps_oracle_sender.clone(),
-                                        &engine,
-                                    ).await;
-                                }
-=======
                             t::Message::Response(_) => {
                                 handle_kernel_response(
                                     our_name.clone(),
@@ -1839,7 +1782,6 @@
                                     caps_oracle_sender.clone(),
                                     &engine,
                                 ).await;
->>>>>>> 3637b5a3
                             }
                         }
                     } else {
@@ -1897,33 +1839,14 @@
                     match cap_message {
                         t::CapMessage::Add { on, cap } => {
                             // insert cap in process map
-<<<<<<< HEAD
-                            match process_map.get_mut(&on) {
-                                None => println!("capabilities: no such process {:?}", on),
-                                Some(pp) => {
-                                    pp.capabilities.insert(cap);
-                                },
-                            }
-=======
                             let Some(entry) = process_map.get_mut(&on) else { continue };
                             entry.capabilities.insert(cap);
->>>>>>> 3637b5a3
                             let _ = persist_state(&our_name, &send_to_loop, &process_map).await;
                         },
                         t::CapMessage::Drop { on, cap } => {
                             // remove cap from process map
-<<<<<<< HEAD
-                            process_map.get_mut(&on).unwrap().capabilities.remove(&cap);
-                            match process_map.get_mut(&on) {
-                                None => {},
-                                Some(pp) => {
-                                    pp.capabilities.remove(&cap);
-                                },
-                            }
-=======
                             let Some(entry) = process_map.get_mut(&on) else { continue };
                             entry.capabilities.remove(&cap);
->>>>>>> 3637b5a3
                             let _ = persist_state(&our_name, &send_to_loop, &process_map).await;
                         },
                         t::CapMessage::Has { on, cap, responder } => {
