--- conflicted
+++ resolved
@@ -1558,19 +1558,13 @@
             message: t::Message::Request(t::Request {
                 inherit: true,
                 expects_response: true,
-<<<<<<< HEAD
-                ipc: Some(
-                    serde_json::to_string(&t::FsAction::SetState)
-                    .unwrap(),
-                ),
+                ipc: Some(serde_json::to_string(&t::FsAction::SetState).unwrap()),
                 metadata: None,
             }),
-            payload: Some(
-                t::Payload {
-                    mime: None,
-                    bytes,
-                }
-            ),
+            payload: Some(t::Payload {
+                mime: None,
+                bytes,
+            }),
         })
         .await?;
     Ok(())
@@ -1636,18 +1630,6 @@
     };
 
     Ok(entry_type)
-=======
-                ipc: Some(serde_json::to_string(&t::FsAction::SetState).unwrap()),
-                metadata: None,
-            }),
-            payload: Some(t::Payload {
-                mime: None,
-                bytes: bytes,
-            }),
-        })
-        .await?;
-    Ok(())
->>>>>>> 93543ef7
 }
 
 /// create a specific process, and generate a task that will run it.
