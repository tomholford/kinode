use anyhow::Result;
use ring::signature::{self, KeyPair};
use serde::{Deserialize, Serialize};
use std::collections::{HashMap, HashSet, VecDeque};
use std::future::Future;
use std::pin::Pin;
use std::sync::Arc;
use tokio::sync::mpsc;
use tokio::task::JoinHandle;
use wasmtime::component::*;
use wasmtime::{Config, Engine, Store, WasmBacktraceDetails};

use wasmtime_wasi::preview2::{DirPerms, FilePerms, Table, WasiCtx, WasiCtxBuilder, WasiView};

use crate::types as t;
//  WIT errors when `use`ing interface unless we import this and implement Host for Process below
use crate::kernel::component::uq_process::types as wit;
use crate::kernel::component::uq_process::types::Host;

mod utils;
use crate::kernel::utils::*;

bindgen!({
    path: "wit",
    world: "uq-process",
    async: true,
});
const PROCESS_CHANNEL_CAPACITY: usize = 100;

pub type ProcessMessageSender =
    tokio::sync::mpsc::Sender<Result<t::KernelMessage, t::WrappedNetworkError>>;
pub type ProcessMessageReceiver =
    tokio::sync::mpsc::Receiver<Result<t::KernelMessage, t::WrappedNetworkError>>;

struct Process {
    keypair: Arc<signature::Ed25519KeyPair>,
    metadata: t::ProcessMetadata,
    recv_in_process: ProcessMessageReceiver,
    send_to_loop: t::MessageSender,
    send_to_terminal: t::PrintSender,
    prompting_message: Option<t::KernelMessage>,
    last_payload: Option<t::Payload>,
    contexts: HashMap<u64, ProcessContext>,
    capabilities: HashSet<t::Capability>,
    message_queue: VecDeque<Result<t::KernelMessage, t::WrappedNetworkError>>,
}

#[derive(Clone, Debug)]
struct ProcessContext {
    // store ultimate in order to set prompting message if needed
    prompting_message: Option<t::KernelMessage>,
    // can be empty if a request doesn't set context, but still needs to inherit
    context: Option<t::Context>,
}

struct ProcessWasi {
    process: Process,
    table: Table,
    wasi: WasiCtx,
}

#[derive(Serialize, Deserialize)]
struct StartProcessMetadata {
    source: t::Address,
    process_id: Option<t::ProcessId>,
    wasm_bytes_handle: u128,
    on_panic: t::OnPanic,
    initial_capabilities: HashSet<t::Capability>,
    reboot: bool,
}

//  live in event loop
type Senders = HashMap<t::ProcessId, ProcessSender>;
//  handles are for managing liveness, map is for persistence and metadata.
type ProcessHandles = HashMap<t::ProcessId, JoinHandle<Result<()>>>;
type ProcessMap = HashMap<t::ProcessId, (u128, t::OnPanic, HashSet<t::Capability>)>;

enum ProcessSender {
    Runtime(t::MessageSender),
    Userspace(ProcessMessageSender),
}

impl Host for ProcessWasi {}

impl WasiView for ProcessWasi {
    fn table(&self) -> &Table {
        &self.table
    }
    fn table_mut(&mut self) -> &mut Table {
        &mut self.table
    }
    fn ctx(&self) -> &WasiCtx {
        &self.wasi
    }
    fn ctx_mut(&mut self) -> &mut WasiCtx {
        &mut self.wasi
    }
}

///
/// intercept wasi random
///

#[async_trait::async_trait]
impl wasi::random::insecure::Host for ProcessWasi {
    async fn get_insecure_random_bytes(&mut self, len: u64) -> Result<Vec<u8>> {
        let mut bytes = Vec::with_capacity(len as usize);
        for _ in 0..len {
            bytes.push(rand::random());
        }
        Ok(bytes)
    }

    async fn get_insecure_random_u64(&mut self) -> Result<u64> {
        Ok(rand::random())
    }
}

#[async_trait::async_trait]
impl wasi::random::insecure_seed::Host for ProcessWasi {
    async fn insecure_seed(&mut self) -> Result<(u64, u64)> {
        Ok((rand::random(), rand::random()))
    }
}

#[async_trait::async_trait]
impl wasi::random::random::Host for ProcessWasi {
    async fn get_random_bytes(&mut self, len: u64) -> Result<Vec<u8>> {
        let mut bytes = Vec::with_capacity(len as usize);
        getrandom::getrandom(&mut bytes[..])?;
        Ok(bytes)
    }

    async fn get_random_u64(&mut self) -> Result<u64> {
        let mut bytes = Vec::with_capacity(8);
        getrandom::getrandom(&mut bytes[..])?;

        let mut number = 0u64;
        for (i, &byte) in bytes.iter().enumerate() {
            number |= (byte as u64) << (i * 8);
        }
        Ok(number)
    }
}

///
/// create the process API. this is where the functions that a process can use live.
///
#[async_trait::async_trait]
impl UqProcessImports for ProcessWasi {
    //
    // system utils:
    //f
    async fn print_to_terminal(&mut self, verbosity: u8, content: String) -> Result<()> {
        match self
            .process
            .send_to_terminal
            .send(t::Printout { verbosity, content })
            .await
        {
            Ok(()) => Ok(()),
            Err(e) => Err(anyhow::anyhow!("fatal: couldn't send to terminal: {:?}", e)),
        }
    }

    async fn get_unix_time(&mut self) -> Result<u64> {
        match std::time::SystemTime::now().duration_since(std::time::UNIX_EPOCH) {
            Ok(t) => Ok(t.as_secs()),
            Err(e) => Err(e.into()),
        }
    }

    async fn get_eth_block(&mut self) -> Result<u64> {
        // TODO connect to eth RPC
        unimplemented!()
    }

    //
    // process management:
    //

    ///  todo -> move to kernel logic to enable persitence etc.
    async fn set_on_panic(&mut self, _on_panic: wit::OnPanic) -> Result<()> {
        unimplemented!();
        //     let on_panic = match on_panic {
        //         wit::OnPanic::None => t::OnPanic::None,
        //         wit::OnPanic::Restart => t::OnPanic::Restart,
        //         wit::OnPanic::Requests(reqs) => t::OnPanic::Requests(
        //             reqs.into_iter()
        //                 .map(|(addr, req, payload)| {
        //                     (
        //                         de_wit_address(addr),
        //                         de_wit_request(req),
        //                         de_wit_payload(payload),
        //                     )
        //                 })
        //                 .collect(),
        //         ),
        //     };

        //     self.process.metadata.on_panic = on_panic;
        //     Ok(())
    }

    async fn spawn(
        &mut self,
        id: wit::ProcessId,
        bytes_uri: String,
        on_panic: wit::OnPanic,
        capabilities: wit::Capabilities,
    ) -> Result<Result<wit::ProcessId, wit::UqbarError>> {
        self.process
            .send_to_loop
            .send(t::KernelMessage {
                id: 0,
                source: self.process.metadata.our.clone(),
                target: t::Address {
                    node: self.process.metadata.our.node.clone(),
                    process: t::ProcessId::Name("kernel".into()),
                },
                rsvp: Some(self.process.metadata.our.clone()),
                message: t::Message::Request(t::Request {
                    inherit: false,
                    expects_response: true,
                    ipc: Some(
                        serde_json::to_string(&t::KernelCommand::StartProcess {
                            name: match id {
                                wit::ProcessId::Name(name) => Some(name),
                                wit::ProcessId::Id(_id) => None,
                            },
                            wasm_bytes_handle: 0, // ???????
                            on_panic: de_wit_on_panic(on_panic),
                            initial_capabilities: match capabilities {
                                wit::Capabilities::None => HashSet::new(),
                                wit::Capabilities::All => self.process.capabilities.clone(),
                                wit::Capabilities::Some(caps) => caps
                                    .into_iter()
                                    .map(|cap| t::Capability {
                                        issuer: de_wit_address(cap.issuer),
                                        label: cap.label,
                                        params: cap.params,
                                    })
                                    .collect(),
                            },
                        })
                        .unwrap(),
                    ),
                    metadata: None,
                }),
                payload: None,
            })
            .await?;

        Ok(Ok(wit::ProcessId::Name("".into())))
    }

    //
    // capabilities management
    //
    async fn get_capabilities(&mut self) -> Result<Vec<wit::SignedCapability>> {
        let mut caps = Vec::with_capacity(self.process.capabilities.len());
        for cap in &self.process.capabilities {
            let sig = self
                .process
                .keypair
                .sign(&bincode::serialize(&cap).unwrap());
            caps.push(wit::SignedCapability {
                issuer: en_wit_address(cap.issuer.clone()),
                label: cap.label.clone(),
                params: cap.params.clone(),
                signature: sig.as_ref().to_vec(),
            });
        }
        Ok(caps)
    }

    async fn save_capabilities(&mut self, capabilities: Vec<wit::SignedCapability>) -> Result<()> {
        let pk = signature::UnparsedPublicKey::new(
            &signature::ED25519,
            self.process.keypair.public_key(),
        );
        for signed_cap in capabilities {
            // validate our signature!
            let cap = t::Capability {
                issuer: de_wit_address(signed_cap.issuer),
                label: signed_cap.label,
                params: signed_cap.params,
            };
            pk.verify(&bincode::serialize(&cap).unwrap(), &signed_cap.signature)?;
            self.process.capabilities.insert(cap);
        }
        Ok(())
    }

    async fn get_capability(
        &mut self,
        issuer: wit::Address,
        label: String,
        params: Option<String>,
    ) -> Result<Option<wit::SignedCapability>> {
        let cap = t::Capability {
            issuer: de_wit_address(issuer),
            label,
            params,
        };
        if self.process.capabilities.contains(&cap) {
            let sig = self
                .process
                .keypair
                .sign(&bincode::serialize(&cap).unwrap());
            Ok(Some(wit::SignedCapability {
                issuer: en_wit_address(cap.issuer.clone()),
                label: cap.label.clone(),
                params: cap.params.clone(),
                signature: sig.as_ref().to_vec(),
            }))
        } else {
            Ok(None)
        }
    }

    //
    // message I/O:
    //

    /// from a process: receive the next incoming message. will wait async until a message is received.
    /// the incoming message can be a Request or a Response, or an Error of the Network variety.
    async fn receive(
        &mut self,
    ) -> Result<Result<(wit::Address, wit::Message), (wit::NetworkError, Option<wit::Context>)>>
    {
        Ok(self.process.get_next_message_for_process().await)
    }

    /// from a process: grab the payload part of the current prompting message.
    /// if the prompting message did not have a payload, will return None.
    /// will also return None if there is no prompting message.
    async fn get_payload(&mut self) -> Result<Option<wit::Payload>> {
        Ok(en_wit_payload(self.process.last_payload.clone()))
    }

    async fn send_request(
        &mut self,
        target: wit::Address,
        request: wit::Request,
        context: Option<wit::Context>,
        payload: Option<wit::Payload>,
    ) -> Result<()> {
        let id = self
            .process
            .handle_request(target, request, context, payload)
            .await;
        match id {
            Ok(_id) => Ok(()),
            Err(e) => Err(e),
        }
    }

    async fn send_requests(
        &mut self,
        requests: Vec<(
            wit::Address,
            wit::Request,
            Option<wit::Context>,
            Option<wit::Payload>,
        )>,
    ) -> Result<()> {
        for request in requests {
            let id = self
                .process
                .handle_request(request.0, request.1, request.2, request.3)
                .await;
            match id {
                Ok(_id) => continue,
                Err(e) => return Err(e),
            }
        }
        Ok(())
    }

    async fn send_response(
        &mut self,
        response: wit::Response,
        payload: Option<wit::Payload>,
    ) -> Result<()> {
        self.process.send_response(response, payload).await;
        Ok(())
    }

    async fn send_error(&mut self, error: wit::UqbarError) -> Result<()> {
        self.process.send_error(error).await;
        Ok(())
    }

    async fn send_and_await_response(
        &mut self,
        target: wit::Address,
        request: wit::Request,
        payload: Option<wit::Payload>,
    ) -> Result<Result<(wit::Address, wit::Message), wit::NetworkError>> {
        if !request.expects_response {
            return Err(anyhow::anyhow!("kernel: got invalid send_and_await_response() Request from {:?}: must expect-response=true", self.process.metadata.our.process));
        }
        let id = self
            .process
            .handle_request(target, request, None, payload)
            .await;
        match id {
            Ok(id) => match self.process.get_specific_message_for_process(id).await {
                Ok((address, wit::Message::Response(response))) => {
                    Ok(Ok((address, wit::Message::Response(response))))
                }
                Ok((_address, wit::Message::Request(_))) => Err(anyhow::anyhow!(
                    "fatal: received Request instead of Response"
                )),
                Err((net_err, _context)) => Ok(Err(net_err)),
            },
            Err(e) => Err(e),
        }
    }
}

impl Process {
    /// save a context for a given request.
    async fn save_context(&mut self, request_id: u64, context: Option<t::Context>) {
        self.contexts.insert(
            request_id,
            ProcessContext {
                prompting_message: if self.prompting_message.is_some() {
                    self.prompting_message.clone()
                } else {
                    None
                },
                context,
            },
        );
    }

    /// never call recv_in_process directly. instead, use this, which will handle
    /// messages that the kernel self and wants to intercept and self-evaluate.
    async fn wrapped_recv(&mut self) -> Result<t::KernelMessage, t::WrappedNetworkError> {
        let message = self.recv_in_process.recv().await.unwrap();

        if let Ok(ref km) = message {
            if km.source.node == self.metadata.our.node.clone()
                && km.source.process == t::ProcessId::Name("kernel".into())
            {
                // intercept messages sent by our kernel. for now,
                // only kind of message performed here is a capabilities grant.
                // in future, can add more kinds of messages
                if let t::Message::Request(ref req) = km.message {
                    self.capabilities.insert(
                        serde_json::from_str::<t::Capability>(&req.ipc.as_ref().unwrap()).unwrap(),
                    );
                }
            }
        }
        return message;
    }

    /// Ingest latest message directed to this process, and mark it as the prompting message.
    /// If there is no message in the queue, wait async until one is received.
    /// The message will only be saved as the prompting-message if it's a Request.
    async fn get_next_message_for_process(
        &mut self,
    ) -> Result<(wit::Address, wit::Message), (wit::NetworkError, Option<wit::Context>)> {
        let res = match self.message_queue.pop_front() {
            Some(message_from_queue) => message_from_queue,
            None => self.wrapped_recv().await,
        };
        self.kernel_message_to_process_receive(res)
    }

    /// instead of ingesting latest, wait for a specific ID and queue all others
    async fn get_specific_message_for_process(
        &mut self,
        awaited_message_id: u64,
    ) -> Result<(wit::Address, wit::Message), (wit::NetworkError, Option<wit::Context>)> {
        // first, check if the awaited message is already in the queue and handle if so
        for (i, message) in self.message_queue.iter().enumerate() {
            match message {
                Ok(ref km) if km.id == awaited_message_id => {
                    let km = self.message_queue.remove(i).unwrap();
                    return self.kernel_message_to_process_receive(km.clone());
                }
                _ => continue,
            }
        }
        // next, wait for the awaited message to arrive
        loop {
            let res = self.wrapped_recv().await;
            match res {
                Ok(ref km) if km.id == awaited_message_id => {
                    return self.kernel_message_to_process_receive(Ok(km.clone()))
                }
                Ok(km) => self.message_queue.push_back(Ok(km)),
                Err(e) => self.message_queue.push_back(Err(e)),
            }
        }
    }

    /// convert a message from the main event loop into a result for the process to receive
    /// if the message is a response or error, get context if we have one
    fn kernel_message_to_process_receive(
        &mut self,
        res: Result<t::KernelMessage, t::WrappedNetworkError>,
    ) -> Result<(wit::Address, wit::Message), (wit::NetworkError, Option<wit::Context>)> {
        let (context, km) = match res {
            Ok(km) => match self.contexts.remove(&km.id) {
                None => {
                    self.last_payload = km.payload.clone();
                    self.prompting_message = Some(km.clone());
                    (None, km)
                }
                Some(context) => {
                    self.last_payload = km.payload.clone();
                    self.prompting_message = match context.prompting_message {
                        None => Some(km.clone()),
                        Some(prompting_message) => Some(prompting_message),
                    };
                    (context.context, km)
                }
            },
            Err(e) => match self.contexts.remove(&e.id) {
                None => return Err((en_wit_network_error(e.error), None)),
                Some(context) => {
                    self.prompting_message = context.prompting_message;
                    return Err((en_wit_network_error(e.error), context.context));
                }
            },
        };

        // note: the context in the KernelMessage is not actually the one we want:
        // (in fact it should be None, possibly always)
        // we need to get *our* context for this message id
        Ok((
            en_wit_address(km.source),
            match km.message {
                t::Message::Request(request) => wit::Message::Request(en_wit_request(request)),
                t::Message::Response((Ok(response), _context)) => {
                    wit::Message::Response((Ok(en_wit_response(response)), context))
                }
                t::Message::Response((Err(error), _context)) => {
                    wit::Message::Response((Err(en_wit_uqbar_error(error)), context))
                }
            },
        ))
    }

    /// Given the current process state, return the id and target that
    /// a response it emits should have. This takes into
    /// account the `rsvp` of the prompting message, if any.
    async fn make_response_id_target(&self) -> Option<(u64, t::Address)> {
        let Some(ref prompting_message) = self.prompting_message else {
            println!("need non-None prompting_message to handle Response");
            return None;
        };
        match &prompting_message.rsvp {
            None => {
                let _ = self
                    .send_to_terminal
                    .send(t::Printout {
                        verbosity: 1,
                        content: "kernel: prompting_message has no rsvp".into(),
                    })
                    .await;
                return None;
            }
            Some(address) => Some((prompting_message.id, address.clone())),
        }
    }

    /// takes Request generated by a process and sends it to the main event loop.
    /// will only fail if process does not have capability to send to target.
    async fn handle_request(
        &mut self,
        target: wit::Address,
        request: wit::Request,
        new_context: Option<wit::Context>,
        payload: Option<wit::Payload>,
    ) -> Result<u64> {
        // enforce capabilities by matching from our set based on fixed format
        // enforce that if message is directed over the network, process has capability to do so
        if target.node != self.metadata.our.node {
            if !self.capabilities.contains(&t::Capability {
                issuer: t::Address {
                    node: self.metadata.our.node.clone(),
                    process: t::ProcessId::Name("kernel".into()),
                },
                label: "network".into(),
                params: None,
            }) {
                return Err(anyhow::anyhow!(
                    "process does not have capability to send to that node"
                ));
            }
        } else {
            // enforce that process has capability to message a target process of this name
            let target_process = de_wit_process_id(target.process.clone());
            let cap = t::Capability {
                issuer: t::Address {
                    node: self.metadata.our.node.clone(),
                    process: target_process.clone(),
                },
                label: "messaging".into(),
                params: Some(serde_json::to_string(&target_process).unwrap()),
            };
            if !self.capabilities.contains(&cap) {
                return Err(anyhow::anyhow!(
                    "process does not have capability to send to that processID"
                ));
            }

            if let t::ProcessId::Name(name) = target_process {
                if "vfs" == name {
                    // enforce that process has capability to read/write
                    if let Some(ref ipc) = request.ipc {
                        match serde_json::from_str(ipc).unwrap() {
                            t::VfsRequest::New { identifier } => {}
                            t::VfsRequest::Add { identifier, .. }
                            | t::VfsRequest::Rename { identifier, .. }
                            | t::VfsRequest::Delete { identifier, .. }
                            | t::VfsRequest::WriteOffset { identifier, .. } => {
                                if !self.capabilities.contains(&t::Capability {
                                    issuer: t::Address {
                                        node: self.metadata.our.node.clone(),
                                        process: t::ProcessId::Name("vfs".into()),
                                    },
                                    label: "write".into(),
                                    params: Some(
                                        serde_json::to_string(
                                            &serde_json::json!({"identifier": identifier}),
                                        )
                                        .unwrap(),
                                    ),
                                }) {
                                    return Err(anyhow::anyhow!(
                                        "process does not have capability to write to vfs {}",
                                        identifier,
                                    ));
                                }
                            }
                            t::VfsRequest::GetPath { identifier, .. }
                            | t::VfsRequest::GetEntry { identifier, .. }
                            | t::VfsRequest::GetFileChunk { identifier, .. }
                            | t::VfsRequest::GetEntryLength { identifier, .. } => {
                                if !self.capabilities.contains(&t::Capability {
                                    issuer: t::Address {
                                        node: self.metadata.our.node.clone(),
                                        process: t::ProcessId::Name("vfs".into()),
                                    },
                                    label: "read".into(),
                                    params: Some(
                                        serde_json::to_string(
                                            &serde_json::json!({"identifier": identifier}),
                                        )
                                        .unwrap(),
                                    ),
                                }) {
                                    return Err(anyhow::anyhow!(
                                        "process does not have capability to read to vfs {}",
                                        identifier,
                                    ));
                                }
                            }
                        }
                    }
                }
            }
        }
        let source = self.metadata.our.clone();
        // if request chooses to inherit context, match id to prompting_message
        // otherwise, id is generated randomly
        let request_id: u64 =
            if request.inherit && !request.expects_response && self.prompting_message.is_some() {
                self.prompting_message.as_ref().unwrap().id
            } else {
                loop {
                    let id = rand::random();
                    if !self.contexts.contains_key(&id) {
                        break id;
                    }
                }
            };

        // rsvp is set if there was a Request expecting Response
        // followed by inheriting Request(s) not expecting Response;
        // this is done such that the ultimate request handler knows that,
        // in fact, a Response *is* expected.
        // could also be None if entire chain of Requests are
        // not expecting Response
        let kernel_message = t::KernelMessage {
            id: request_id,
            source: source.clone(),
            target: de_wit_address(target),
            rsvp: match (
                request.inherit,
                request.expects_response,
                &self.prompting_message,
            ) {
                // this request expects response, so receives any response
                (_, true, _) => Some(source),
                // this request inherits, so response will be routed to prompting message
                (true, false, Some(ref prompt)) => prompt.rsvp.clone(),
                // this request doesn't inherit, and doesn't itself want a response
                (false, false, _) => None,
                // no rsvp because neither prompting message nor this request wants a response
                (_, false, None) => None,
            },
            message: t::Message::Request(de_wit_request(request.clone())),
            payload: de_wit_payload(payload),
        };

        // modify the process' context map as needed.
        // if there is a prompting message, we need to store the ultimate
        // even if there is no new context string.
        self.save_context(kernel_message.id, new_context).await;

        self.send_to_loop
            .send(kernel_message)
            .await
            .expect("fatal: kernel couldn't send request");

        Ok(request_id)
    }

    /// takes Response generated by a process and sends it to the main event loop.
    async fn send_response(&mut self, response: wit::Response, payload: Option<wit::Payload>) {
        let (id, target) = match self.make_response_id_target().await {
            Some(r) => r,
            None => {
                self.send_to_terminal
                    .send(t::Printout {
                        verbosity: 1,
                        content: format!("kernel: dropping Response {:?}", response),
                    })
                    .await
                    .unwrap();
                return;
            }
        };

        self.send_to_loop
            .send(t::KernelMessage {
                id,
                source: self.metadata.our.clone(),
                target,
                rsvp: None,
                message: t::Message::Response((
                    Ok(de_wit_response(response)),
                    // the context will be set by the process receiving this Response.
                    None,
                )),
                payload: de_wit_payload(payload),
            })
            .await
            .unwrap();
    }

    /// take an UqbarError produced as a response to a request and turn it into
    /// a KernelMessage containing a Response, then send that to the main event loop.
    /// it will be sent to the prompting message. if there is no prompting message,
    /// the error will be thrown away!
    async fn send_error(&mut self, error: wit::UqbarError) {
        let Some(ref prompting_message) = self.prompting_message else {
            return;
        };

        let kernel_message = t::KernelMessage {
            id: prompting_message.id,
            source: self.metadata.our.clone(),
            target: prompting_message.rsvp.clone().unwrap(),
            rsvp: None,
            message: t::Message::Response((Err(de_wit_uqbar_error(error)), None)),
            payload: None,
        };

        self.send_to_loop.send(kernel_message).await.unwrap();
    }
}

/// persist process_map state for next bootup
async fn persist_state(
    our_name: String,
    send_to_loop: t::MessageSender,
    process_map: ProcessMap,
) -> Result<()> {
    let bytes = bincode::serialize(&process_map)?;

    send_to_loop
        .send(t::KernelMessage {
            id: 0,
            source: t::Address {
                node: our_name.clone(),
                process: t::ProcessId::Name("kernel".into()),
            },
            target: t::Address {
                node: our_name.clone(),
                process: t::ProcessId::Name("filesystem".into()),
            },
            rsvp: None,
            message: t::Message::Request(t::Request {
                inherit: true,
                expects_response: true,
                ipc: Some(serde_json::to_string(&t::FsAction::SetState).unwrap()),
                metadata: None,
            }),
            payload: Some(t::Payload { mime: None, bytes }),
        })
        .await?;
    Ok(())
}

/// create a specific process, and generate a task that will run it.
async fn make_process_loop(
    keypair: Arc<signature::Ed25519KeyPair>,
    home_directory_path: String,
    metadata: t::ProcessMetadata,
    send_to_loop: t::MessageSender,
    send_to_terminal: t::PrintSender,
    recv_in_process: ProcessMessageReceiver,
    wasm_bytes: &Vec<u8>,
    initial_capabilities: HashSet<t::Capability>,
    engine: &Engine,
) -> Pin<Box<dyn Future<Output = Result<()>> + Send>> {
    let our = metadata.our.clone();
    let wasm_bytes_handle = metadata.wasm_bytes_handle.clone();
    let on_panic = metadata.on_panic.clone();

    // let dir = std::env::current_dir().unwrap();
    let dir = cap_std::fs::Dir::open_ambient_dir(home_directory_path, cap_std::ambient_authority())
        .unwrap();

    let component =
        Component::new(&engine, wasm_bytes).expect("make_process_loop: couldn't read file");

    let mut linker = Linker::new(&engine);
    UqProcess::add_to_linker(&mut linker, |state: &mut ProcessWasi| state).unwrap();

    let mut table = Table::new();
    let wasi = WasiCtxBuilder::new()
        .push_preopened_dir(dir, DirPerms::all(), FilePerms::all(), &"")
        .build(&mut table)
        .unwrap();

    // wasmtime_wasi::preview2::command::add_to_linker(&mut linker).unwrap();
    wasmtime_wasi::preview2::bindings::clocks::wall_clock::add_to_linker(&mut linker, |t| t)
        .unwrap();
    wasmtime_wasi::preview2::bindings::clocks::monotonic_clock::add_to_linker(&mut linker, |t| t)
        .unwrap();
    wasmtime_wasi::preview2::bindings::clocks::timezone::add_to_linker(&mut linker, |t| t).unwrap();
    wasmtime_wasi::preview2::bindings::filesystem::filesystem::add_to_linker(&mut linker, |t| t)
        .unwrap();
    wasmtime_wasi::preview2::bindings::poll::poll::add_to_linker(&mut linker, |t| t).unwrap();
    wasmtime_wasi::preview2::bindings::io::streams::add_to_linker(&mut linker, |t| t).unwrap();
    // wasmtime_wasi::preview2::bindings::random::random::add_to_linker(&mut linker, |t| t).unwrap();
    wasmtime_wasi::preview2::bindings::cli_base::exit::add_to_linker(&mut linker, |t| t).unwrap();
    wasmtime_wasi::preview2::bindings::cli_base::environment::add_to_linker(&mut linker, |t| t)
        .unwrap();
    wasmtime_wasi::preview2::bindings::cli_base::preopens::add_to_linker(&mut linker, |t| t)
        .unwrap();
    wasmtime_wasi::preview2::bindings::cli_base::stdin::add_to_linker(&mut linker, |t| t).unwrap();
    wasmtime_wasi::preview2::bindings::cli_base::stdout::add_to_linker(&mut linker, |t| t).unwrap();
    wasmtime_wasi::preview2::bindings::cli_base::stderr::add_to_linker(&mut linker, |t| t).unwrap();
    let mut store = Store::new(
        engine,
        ProcessWasi {
            process: Process {
                keypair: keypair.clone(),
                metadata,
                recv_in_process,
                send_to_loop: send_to_loop.clone(),
                send_to_terminal: send_to_terminal.clone(),
                prompting_message: None,
                last_payload: None,
                contexts: HashMap::new(),
                capabilities: initial_capabilities.clone(),
                message_queue: VecDeque::new(),
            },
            table,
            wasi,
        },
    );

    Box::pin(async move {
        let (bindings, _bindings) =
            match UqProcess::instantiate_async(&mut store, &component, &linker).await {
                Ok(b) => b,
                Err(e) => {
                    let _ = send_to_terminal
                        .send(t::Printout {
                            verbosity: 0,
                            content: format!(
                                "mk: process {:?} failed to instantiate: {:?}",
                                our.process, e,
                            ),
                        })
                        .await;
                    return Err(e);
                }
            };

        // the process will run until it returns from init()
        let is_error = match bindings
            .call_init(&mut store, &en_wit_address(our.clone()))
            .await
        {
            Ok(()) => false,
            Err(e) => {
                let _ = send_to_terminal
                    .send(t::Printout {
                        verbosity: 0,
                        content: format!("mk: process {:?} ended with error:", our.process,),
                    })
                    .await;
                for line in format!("{:?}", e).lines() {
                    let _ = send_to_terminal
                        .send(t::Printout {
                            verbosity: 0,
                            content: line.into(),
                        })
                        .await;
                }
                true
            }
        };

        // the process has completed, perform cleanup
        let our_kernel = t::Address {
            node: our.node.clone(),
            process: t::ProcessId::Name("kernel".into()),
        };

        if is_error {
            // fulfill the designated OnPanic behavior
            match on_panic {
                t::OnPanic::None => {}
                // if restart, tell ourselves to init the app again, with same capabilities
                t::OnPanic::Restart => {
                    send_to_loop
                        .send(t::KernelMessage {
                            id: rand::random(),
                            source: our_kernel.clone(),
                            target: our_kernel.clone(),
                            rsvp: None,
                            message: t::Message::Request(t::Request {
                                inherit: false,
                                expects_response: false,
                                ipc: Some(
                                    serde_json::to_string(&t::KernelCommand::StartProcess {
                                        name: match &our.process {
                                            t::ProcessId::Name(name) => Some(name.into()),
                                            t::ProcessId::Id(_) => None,
                                        },
                                        wasm_bytes_handle,
                                        on_panic,
                                        initial_capabilities,
                                    })
                                    .unwrap(),
                                ),
                                metadata: None,
                            }),
                            payload: None,
                        })
                        .await
                        .unwrap();
                }
                // if requests, fire them
                t::OnPanic::Requests(requests) => {
                    for (address, mut request, payload) in requests {
                        request.expects_response = false;
                        send_to_loop
                            .send(t::KernelMessage {
                                id: rand::random(),
                                source: our.clone(),
                                target: address,
                                rsvp: None,
                                message: t::Message::Request(request),
                                payload,
                            })
                            .await
                            .unwrap();
                    }
                }
            }
        }

        // always send message to tell main kernel loop to remove handler
        send_to_loop
            .send(t::KernelMessage {
                id: rand::random(),
                source: our_kernel.clone(),
                target: our_kernel.clone(),
                rsvp: None,
                message: t::Message::Request(t::Request {
                    inherit: false,
                    expects_response: false,
                    ipc: Some(
                        serde_json::to_string(&t::KernelCommand::KillProcess(our.process.clone()))
                            .unwrap(),
                    ),
                    metadata: None,
                }),
                payload: None,
            })
            .await
            .unwrap();
        Ok(())
    })
}

/// handle messages sent directly to kernel. source is always our own node.
async fn handle_kernel_request(
    our_name: String,
    km: t::KernelMessage,
    send_to_loop: t::MessageSender,
    send_to_terminal: t::PrintSender,
    senders: &mut Senders,
    process_handles: &mut ProcessHandles,
    process_map: &mut ProcessMap,
) {
    let t::Message::Request(request) = km.message else {
        return;
    };
    let command: t::KernelCommand = match serde_json::from_str(&request.ipc.unwrap_or_default()) {
        Err(e) => {
            send_to_terminal
                .send(t::Printout {
                    verbosity: 1,
                    content: format!("kernel: couldn't parse command: {:?}", e),
                })
                .await
                .unwrap();
            return;
        }
        Ok(c) => c,
    };
    match command {
        t::KernelCommand::Shutdown => {
            for handle in process_handles.values() {
                handle.abort();
            }
        }
        //
        // initialize a new process. this is the only way to create a new process.
        // this sends a read request to filesystem, when response is received,
        // the process is spawned
        //
        t::KernelCommand::StartProcess {
            name,
            wasm_bytes_handle,
            on_panic,
            initial_capabilities,
        } => send_to_loop
            .send(t::KernelMessage {
                id: km.id,
                source: t::Address {
                    node: our_name.clone(),
                    process: t::ProcessId::Name("kernel".into()),
                },
                target: t::Address {
                    node: our_name.clone(),
                    process: t::ProcessId::Name("filesystem".into()),
                },
                rsvp: None,
                message: t::Message::Request(t::Request {
                    inherit: true,
                    expects_response: true,
                    ipc: Some(
                        serde_json::to_string(&t::FsAction::Read(wasm_bytes_handle)).unwrap(),
                    ),
                    // TODO find a better way if possible: keeping process metadata
                    // in request/response roundtrip because kernel itself doesn't
                    // have contexts to rely on..
                    // filesystem has to give this back to us.
                    metadata: Some(
                        serde_json::to_string(&StartProcessMetadata {
                            source: km.source,
                            process_id: name.map(|n| t::ProcessId::Name(n)),
                            wasm_bytes_handle,
                            on_panic,
                            initial_capabilities,
                            reboot: false,
                        })
                        .unwrap(),
                    ),
                }),
                payload: None,
            })
            .await
            .unwrap(),
        //  reboot from persisted process.
        t::KernelCommand::RebootProcess {
            process_id,
            wasm_bytes_handle,
            on_panic,
            initial_capabilities,
        } => send_to_loop
            .send(t::KernelMessage {
                id: km.id,
                source: t::Address {
                    node: our_name.clone(),
                    process: t::ProcessId::Name("kernel".into()),
                },
                target: t::Address {
                    node: our_name.clone(),
                    process: t::ProcessId::Name("filesystem".into()),
                },
                rsvp: None,
                message: t::Message::Request(t::Request {
                    inherit: true,
                    expects_response: true,
                    ipc: Some(
                        serde_json::to_string(&t::FsAction::Read(wasm_bytes_handle)).unwrap(),
                    ),
                    metadata: Some(
                        serde_json::to_string(&StartProcessMetadata {
                            source: km.source,
                            process_id: Some(process_id),
                            wasm_bytes_handle,
                            on_panic,
                            initial_capabilities,
                            reboot: true,
                        })
                        .unwrap(),
                    ),
                }),
                payload: None,
            })
            .await
            .unwrap(),
        t::KernelCommand::KillProcess(process_id) => {
            // brutal and savage killing: aborting the task.
            // do not do this to a process if you don't want to risk
            // dropped messages / un-replied-to-requests
            let _ = senders.remove(&process_id);
            let process_handle = match process_handles.remove(&process_id) {
                Some(ph) => ph,
                None => {
                    send_to_terminal
                        .send(t::Printout {
                            verbosity: 0,
                            content: format!("kernel: no such process {:?} to Stop", process_id),
                        })
                        .await
                        .unwrap();
                    return;
                }
            };
            process_handle.abort();

            if !request.expects_response {
                return;
            }

            process_map.remove(&process_id);
            let _ =
                persist_state(our_name.clone(), send_to_loop.clone(), process_map.clone()).await;

            send_to_loop
                .send(t::KernelMessage {
                    id: km.id,
                    source: t::Address {
                        node: our_name.clone(),
                        process: t::ProcessId::Name("kernel".into()),
                    },
                    target: km.source,
                    rsvp: None,
                    message: t::Message::Response((
                        Ok(t::Response {
                            ipc: Some(
                                serde_json::to_string(&t::KernelResponse::KilledProcess(
                                    process_id,
                                ))
                                .unwrap(),
                            ),
                            metadata: None,
                        }),
                        None,
                    )),
                    payload: None,
                })
                .await
                .unwrap();
        }
        t::KernelCommand::GrantCapability {
            to_process,
            label,
            params,
        } => {
            let capability = t::Capability {
                issuer: km.source.clone(),
                label,
                params,
            };

            if let Some((wasm_bytes, on_panic, mut caps)) = process_map.remove(&to_process) {
                caps.insert(capability.clone());
                process_map.insert(to_process.clone(), (wasm_bytes, on_panic, caps));
                let _ = persist_state(our_name.clone(), send_to_loop.clone(), process_map.clone())
                    .await;
            };
            send_to_loop
                .send(t::KernelMessage {
                    id: km.id,
                    source: t::Address {
                        node: our_name.clone(),
                        process: t::ProcessId::Name("kernel".into()),
                    },
                    target: t::Address {
                        node: our_name.clone(),
                        process: to_process,
                    },
                    rsvp: None,
                    message: t::Message::Request(t::Request {
                        inherit: false,
                        expects_response: false,
                        ipc: Some(serde_json::to_string(&capability).unwrap()),
                        metadata: None,
                    }),
                    payload: None,
                })
                .await
                .unwrap();
        }
    }
}

/// currently, the kernel only receives 2 classes of responses, file-read and set-state
/// responses from the filesystem module. it uses these to get wasm bytes of a process and
/// start that process.
async fn handle_kernel_response(
    our_name: String,
    keypair: Arc<signature::Ed25519KeyPair>,
    home_directory_path: String,
    km: t::KernelMessage,
    send_to_loop: t::MessageSender,
    send_to_terminal: t::PrintSender,
    senders: &mut Senders,
    process_handles: &mut ProcessHandles,
    process_map: &mut ProcessMap,
    engine: &Engine,
) {
    let t::Message::Response((Ok(ref response), _)) = km.message else {
        let _ = send_to_terminal
            .send(t::Printout {
                verbosity: 1,
                content: "kernel: got weird Response".into(),
            })
            .await;
        return;
    };

    // ignore responses that aren't filesystem responses
    if km.source.process != t::ProcessId::Name("filesystem".into()) {
        return;
    }

    let Some(ref metadata) = response.metadata else {
        //  set-state response currently return here
        //  we might want to match on metadata type from both, and only update
        //  process map upon receiving confirmation that it's been persisted
        return;
    };

    let meta: StartProcessMetadata = match serde_json::from_str(&metadata) {
        Err(_) => {
            let _ = send_to_terminal
                .send(t::Printout {
                    verbosity: 1,
                    content: "kernel: got weird metadata from filesystem".into(),
                })
                .await;
            return;
        }
        Ok(m) => m,
    };

    let Some(ref payload) = km.payload else {
        send_to_terminal
            .send(t::Printout {
                verbosity: 0,
                content: "kernel: process startup requires bytes".into(),
            })
            .await
            .unwrap();
        return;
    };

    start_process(
        our_name,
        keypair.clone(),
        home_directory_path,
        km.id,
        &payload.bytes,
        send_to_loop,
        send_to_terminal,
        senders,
        process_handles,
        process_map,
        engine,
        meta,
    )
    .await;
}

async fn start_process(
    our_name: String,
    keypair: Arc<signature::Ed25519KeyPair>,
    home_directory_path: String,
    km_id: u64,
    km_payload_bytes: &Vec<u8>,
    send_to_loop: t::MessageSender,
    send_to_terminal: t::PrintSender,
    senders: &mut Senders,
    process_handles: &mut ProcessHandles,
    process_map: &mut ProcessMap,
    engine: &Engine,
    process_metadata: StartProcessMetadata,
) {
    let (send_to_process, recv_in_process) =
        mpsc::channel::<Result<t::KernelMessage, t::WrappedNetworkError>>(PROCESS_CHANNEL_CAPACITY);
    let process_id = match process_metadata.process_id {
        Some(t::ProcessId::Name(name)) => {
            if senders.contains_key(&t::ProcessId::Name(name.clone())) {
                // TODO: make a Response to indicate failure?
                send_to_terminal
                    .send(t::Printout {
                        verbosity: 0,
                        content: format!("kernel: process named {} already exists", name),
                    })
                    .await
                    .unwrap();
                return;
            } else {
                t::ProcessId::Name(name)
            }
        }
        Some(t::ProcessId::Id(id)) => {
            if senders.contains_key(&t::ProcessId::Id(id)) {
                // TODO: make a Response to indicate failure?
                send_to_terminal
                    .send(t::Printout {
                        verbosity: 0,
                        content: format!("kernel: process with id {} already exists", id),
                    })
                    .await
                    .unwrap();
                return;
            } else {
                t::ProcessId::Id(id)
            }
        }
        // first 2 Some cases were for reboot or start with defined name, this is for start without name
        None => {
            loop {
                // lol
                let id: u64 = rand::random();
                if senders.contains_key(&t::ProcessId::Id(id)) {
                    continue;
                } else {
                    break t::ProcessId::Id(id);
                }
            }
        }
    };

    senders.insert(
        process_id.clone(),
        ProcessSender::Userspace(send_to_process),
    );
    let metadata = t::ProcessMetadata {
        our: t::Address {
            node: our_name.clone(),
            process: process_id.clone(),
        },
        wasm_bytes_handle: process_metadata.wasm_bytes_handle.clone(),
        on_panic: process_metadata.on_panic.clone(),
    };
    process_handles.insert(
        process_id.clone(),
        tokio::spawn(
            make_process_loop(
                keypair.clone(),
                home_directory_path,
                metadata.clone(),
                send_to_loop.clone(),
                send_to_terminal.clone(),
                recv_in_process,
                &km_payload_bytes,
                process_metadata.initial_capabilities.clone(),
                engine,
            )
            .await,
        ),
    );

    process_map.insert(
        process_id,
        (
            process_metadata.wasm_bytes_handle,
            process_metadata.on_panic,
            process_metadata.initial_capabilities,
        ),
    );

    if !process_metadata.reboot {
        // if new, persist
        let _ = persist_state(our_name.clone(), send_to_loop.clone(), process_map.clone()).await;
    }

    send_to_loop
        .send(t::KernelMessage {
            id: km_id,
            source: t::Address {
                node: our_name.clone(),
                process: t::ProcessId::Name("kernel".into()),
            },
            target: process_metadata.source,
            rsvp: None,
            message: t::Message::Response((
                Ok(t::Response {
                    ipc: Some(
                        serde_json::to_string(&t::KernelResponse::StartedProcess(metadata))
                            .unwrap(),
                    ),
                    metadata: None,
                }),
                None,
            )),
            payload: None,
        })
        .await
        .unwrap();
}

/// process event loop. allows WASM processes to send messages to various runtime modules.
/// if this dies, it's over
async fn make_event_loop(
    our_name: String,
    keypair: Arc<signature::Ed25519KeyPair>,
    home_directory_path: String,
    mut process_map: ProcessMap,
    mut recv_in_loop: t::MessageReceiver,
    mut network_error_recv: t::NetworkErrorReceiver,
    mut recv_debug_in_loop: t::DebugReceiver,
    send_to_loop: t::MessageSender,
    send_to_net: t::MessageSender,
    send_to_fs: t::MessageSender,
    send_to_http_server: t::MessageSender,
    send_to_http_client: t::MessageSender,
<<<<<<< HEAD
    send_to_eth_rpc: t::MessageSender,
=======
    send_to_vfs: t::MessageSender,
>>>>>>> 2627d50b
    send_to_encryptor: t::MessageSender,
    send_to_terminal: t::PrintSender,
    engine: Engine,
) -> Pin<Box<dyn Future<Output = Result<()>> + Send>> {
    Box::pin(async move {
        let mut senders: Senders = HashMap::new();
        senders.insert(
            t::ProcessId::Name("eth_rpc".into()),
            ProcessSender::Runtime(send_to_eth_rpc),
        );
        senders.insert(
            t::ProcessId::Name("filesystem".into()),
            ProcessSender::Runtime(send_to_fs),
        );
        senders.insert(
            t::ProcessId::Name("http_server".into()),
            ProcessSender::Runtime(send_to_http_server),
        );
        senders.insert(
            t::ProcessId::Name("http_client".into()),
            ProcessSender::Runtime(send_to_http_client),
        );
        senders.insert(
            t::ProcessId::Name("encryptor".into()),
            ProcessSender::Runtime(send_to_encryptor),
        );
        senders.insert(
            t::ProcessId::Name("net".into()),
            ProcessSender::Runtime(send_to_net.clone()),
        );
        senders.insert(
            t::ProcessId::Name("vfs".into()),
            ProcessSender::Runtime(send_to_vfs.clone()),
        );

        // each running process is stored in this map
        let mut process_handles: ProcessHandles = HashMap::new();

        let mut is_debug: bool = false;

        // will boot every wasm module inside /modules
        // currently have an exclude list to avoid broken modules
        // modules started manually by users will bootup automatically
        // TODO remove once the modules compile!

        let exclude_list: Vec<t::ProcessId> = vec![
            t::ProcessId::Name("explorer".into()),
            t::ProcessId::Name("process_manager".into()),
            t::ProcessId::Name("file_transfer".into()),
            t::ProcessId::Name("file_transfer_one_off".into()),
        ];

        for (process_id, (wasm_bytes_handle, on_panic, initial_capabilities)) in process_map.clone()
        {
            if !exclude_list.contains(&process_id) {
                send_to_loop
                    .send(t::KernelMessage {
                        id: rand::random(),
                        source: t::Address {
                            node: our_name.clone(),
                            process: t::ProcessId::Name("kernel".into()),
                        },
                        target: t::Address {
                            node: our_name.clone(),
                            process: t::ProcessId::Name("kernel".into()),
                        },
                        rsvp: None,
                        message: t::Message::Request(t::Request {
                            inherit: false,
                            expects_response: false,
                            ipc: Some(
                                serde_json::to_string(&t::KernelCommand::RebootProcess {
                                    process_id,
                                    wasm_bytes_handle,
                                    on_panic,
                                    initial_capabilities,
                                })
                                .unwrap(),
                            ),
                            metadata: None,
                        }),
                        payload: None,
                    })
                    .await
                    .unwrap();
            }
        }

        // main message loop
        loop {
            tokio::select! {
                // debug mode toggle: when on, this loop becomes a manual step-through
                debug = recv_debug_in_loop.recv() => {
                    if let Some(t::DebugCommand::Toggle) = debug {
                        is_debug = !is_debug;
                    }
                },
                ne = network_error_recv.recv() => {
                    let Some(wrapped_network_error) = ne else { return Ok(()) };
                    let _ = send_to_terminal.send(
                        t::Printout {
                            verbosity: 1,
                            content: format!("event loop: got network error: {:?}", wrapped_network_error)
                        }
                    ).await;
                    // forward the error to the relevant process
                    match senders.get(&wrapped_network_error.source.process) {
                        Some(ProcessSender::Userspace(sender)) => {
                            // TODO: this failing should crash kernel
                            sender.send(Err(wrapped_network_error)).await.unwrap();
                        }
                        Some(ProcessSender::Runtime(_sender)) => {
                            // TODO should runtime modules get these? no
                            // this will change if a runtime process ever makes
                            // a message directed to not-our-node
                        }
                        None => {
                            send_to_terminal
                                .send(t::Printout {
                                    verbosity: 0,
                                    content: format!(
                                        "event loop: don't have {:?} amongst registered processes: {:?}",
                                        wrapped_network_error.source.process,
                                        senders.keys().collect::<Vec<_>>()
                                    )
                                })
                                .await
                                .unwrap();
                        }
                    }
                },
                kernel_message = recv_in_loop.recv() => {
                    let kernel_message = kernel_message.expect("fatal: event loop died");
                    while is_debug {
                        let debug = recv_debug_in_loop.recv().await.unwrap();
                        match debug {
                            t::DebugCommand::Toggle => is_debug = !is_debug,
                            t::DebugCommand::Step => break,
                        }
                    }
                    // display every single event when verbose
                    let _ = send_to_terminal.send(
                            t::Printout {
                                verbosity: 1,
                                content: format!("event loop: got message: {}", kernel_message)
                            }
                        ).await;
                    if our_name != kernel_message.target.node {
                        // unrecoverable if fails
                        send_to_net.send(kernel_message).await.expect("fatal: net module died");
                    } else {
                        if kernel_message.target.process == "kernel" {
                            // kernel only accepts messages from our own node
                            if our_name != kernel_message.source.node {
                                continue;
                            }
                            match kernel_message.message {
                                t::Message::Request(_) => {
                                    handle_kernel_request(
                                        our_name.clone(),
                                        kernel_message,
                                        send_to_loop.clone(),
                                        send_to_terminal.clone(),
                                        &mut senders,
                                        &mut process_handles,
                                        &mut process_map,
                                    ).await;
                                }
                                t::Message::Response(_) => {
                                    handle_kernel_response(
                                        our_name.clone(),
                                        keypair.clone(),
                                        home_directory_path.clone(),
                                        kernel_message,
                                        send_to_loop.clone(),
                                        send_to_terminal.clone(),
                                        &mut senders,
                                        &mut process_handles,
                                        &mut process_map,
                                        &engine,
                                    ).await;
                                }
                            }
                        } else {
                            // pass message to appropriate runtime module or process
                            match senders.get(&kernel_message.target.process) {
                                Some(ProcessSender::Userspace(sender)) => {
                                    // TODO: this failing should crash kernel
                                    sender.send(Ok(kernel_message)).await.unwrap();
                                }
                                Some(ProcessSender::Runtime(sender)) => {
                                    sender.send(kernel_message).await.unwrap();
                                }
                                None => {
                                    send_to_terminal
                                        .send(t::Printout {
                                            verbosity: 0,
                                            content: format!(
                                                "event loop: don't have {:?} amongst registered processes: {:?}",
                                                kernel_message.target.process,
                                                senders.keys().collect::<Vec<_>>()
                                            )
                                        })
                                        .await
                                        .unwrap();
                                }
                            }
                        }
                    }
                },
            }
        }
    })
}

/// kernel entry point. creates event loop which contains all WASM processes
pub async fn kernel(
    our: t::Identity,
    keypair: Arc<signature::Ed25519KeyPair>,
    home_directory_path: String,
    process_map: ProcessMap,
    send_to_loop: t::MessageSender,
    send_to_terminal: t::PrintSender,
    recv_in_loop: t::MessageReceiver,
    network_error_recv: t::NetworkErrorReceiver,
    recv_debug_in_loop: t::DebugReceiver,
    send_to_wss: t::MessageSender,
    send_to_fs: t::MessageSender,
    send_to_http_server: t::MessageSender,
    send_to_http_client: t::MessageSender,
<<<<<<< HEAD
    send_to_eth_rpc: t::MessageSender,
=======
    send_to_vfs: t::MessageSender,
>>>>>>> 2627d50b
    send_to_encryptor: t::MessageSender,
) -> Result<()> {
    let mut config = Config::new();
    config.cache_config_load_default().unwrap();
    config.wasm_backtrace_details(WasmBacktraceDetails::Enable);
    config.wasm_component_model(true);
    config.async_support(true);
    let engine = Engine::new(&config).unwrap();

    let event_loop_handle = tokio::spawn(
        make_event_loop(
            our.name,
            keypair,
            home_directory_path,
            process_map,
            recv_in_loop,
            network_error_recv,
            recv_debug_in_loop,
            send_to_loop,
            send_to_wss,
            send_to_fs,
            send_to_http_server,
            send_to_http_client,
<<<<<<< HEAD
            send_to_eth_rpc,
=======
            send_to_vfs,
>>>>>>> 2627d50b
            send_to_encryptor,
            send_to_terminal,
            engine,
        )
        .await,
    );
    event_loop_handle.await.unwrap()
}<|MERGE_RESOLUTION|>--- conflicted
+++ resolved
@@ -1449,11 +1449,8 @@
     send_to_fs: t::MessageSender,
     send_to_http_server: t::MessageSender,
     send_to_http_client: t::MessageSender,
-<<<<<<< HEAD
     send_to_eth_rpc: t::MessageSender,
-=======
     send_to_vfs: t::MessageSender,
->>>>>>> 2627d50b
     send_to_encryptor: t::MessageSender,
     send_to_terminal: t::PrintSender,
     engine: Engine,
@@ -1684,11 +1681,8 @@
     send_to_fs: t::MessageSender,
     send_to_http_server: t::MessageSender,
     send_to_http_client: t::MessageSender,
-<<<<<<< HEAD
     send_to_eth_rpc: t::MessageSender,
-=======
     send_to_vfs: t::MessageSender,
->>>>>>> 2627d50b
     send_to_encryptor: t::MessageSender,
 ) -> Result<()> {
     let mut config = Config::new();
@@ -1712,11 +1706,8 @@
             send_to_fs,
             send_to_http_server,
             send_to_http_client,
-<<<<<<< HEAD
             send_to_eth_rpc,
-=======
             send_to_vfs,
->>>>>>> 2627d50b
             send_to_encryptor,
             send_to_terminal,
             engine,
