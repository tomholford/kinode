use std::collections::HashSet;

use serde::{Deserialize, Serialize};

use std::collections::HashSet;

use super::bindings::component::uq_process::types as wit;

//
// process-facing kernel types, used for process
// management and message-passing
// matches types in uqbar.wit
//

pub type Context = String; // JSON-string

#[derive(Clone, Debug, Eq, Hash, Serialize, Deserialize)]
pub enum ProcessId {
    Id(u64),
    Name(String),
}

impl PartialEq for ProcessId {
    fn eq(&self, other: &Self) -> bool {
        match (self, other) {
            (ProcessId::Id(i1), ProcessId::Id(i2)) => i1 == i2,
            (ProcessId::Name(s1), ProcessId::Name(s2)) => s1 == s2,
            _ => false,
        }
    }
}
impl PartialEq<&str> for ProcessId {
    fn eq(&self, other: &&str) -> bool {
        match self {
            ProcessId::Id(_) => false,
            ProcessId::Name(s) => s == other,
        }
    }
}
impl PartialEq<u64> for ProcessId {
    fn eq(&self, other: &u64) -> bool {
        match self {
            ProcessId::Id(i) => i == other,
            ProcessId::Name(s) => false,
        }
    }
}

<<<<<<< HEAD
#[derive(Clone, Debug, Hash, Eq, PartialEq, Serialize, Deserialize)]
=======
#[derive(Clone, Debug, Serialize, Deserialize, Eq, Hash, PartialEq)]
>>>>>>> 3637b5a3
pub struct Address {
    pub node: String,
    pub process: ProcessId,
}

#[derive(Clone, Debug, Serialize, Deserialize)]
pub struct Payload {
    pub mime: Option<String>, // MIME type
    pub bytes: Vec<u8>,
}

#[derive(Clone, Debug, Serialize, Deserialize)]
pub struct Request {
    pub inherit: bool,
    pub expects_response: Option<u64>,
    pub ipc: Option<String>,      // JSON-string
    pub metadata: Option<String>, // JSON-string
}

#[derive(Clone, Debug, Serialize, Deserialize)]
pub struct Response {
    pub ipc: Option<String>,      // JSON-string
    pub metadata: Option<String>, // JSON-string
}

#[derive(Clone, Debug, Serialize, Deserialize)]
pub enum Message {
    Request(Request),
    Response((Response, Option<Context>)),
}

<<<<<<< HEAD
#[derive(Clone, Debug, Eq, Hash, PartialEq, Serialize, Deserialize)]
=======
#[derive(Clone, Debug, Serialize, Deserialize, Eq, Hash, PartialEq)]
>>>>>>> 3637b5a3
pub struct Capability {
    pub issuer: Address,
    pub params: String, // JSON-string
}

#[derive(Clone, Debug, Eq, Hash, PartialEq, Serialize, Deserialize)]
pub struct SignedCapability {
    pub issuer: Address,
    pub params: String,     // JSON-string
    pub signature: Vec<u8>, // signed by the kernel, so we can verify that the kernel issued it
}

#[derive(Clone, Debug, Serialize, Deserialize)]
pub struct SendError {
    pub kind: SendErrorKind,
    pub target: Address,
    pub message: Message,
    pub payload: Option<Payload>,
}

#[derive(Clone, Debug, Serialize, Deserialize)]
pub enum SendErrorKind {
    Offline,
    Timeout,
}

#[derive(Clone, Debug, Serialize, Deserialize)]
pub enum OnPanic {
    None,
    Restart,
    Requests(Vec<(Address, Request)>),
}

<<<<<<< HEAD
=======
#[derive(Clone, Debug, Serialize, Deserialize)]
pub struct PersistedProcess {
    pub wasm_bytes_handle: u128,
    pub on_panic: OnPanic,
    pub capabilities: HashSet<Capability>,
}

>>>>>>> 3637b5a3
#[derive(Debug, Serialize, Deserialize)]
pub enum KernelCommand {
    StartProcess {
        name: Option<String>,
        wasm_bytes_handle: u128,
        on_panic: OnPanic,
<<<<<<< HEAD
        initial_capabilities: HashSet<SignedCapability>,
=======
        initial_capabilities: HashSet<Capability>,
>>>>>>> 3637b5a3
    },
    KillProcess(ProcessId), // this is extrajudicial killing: we might lose messages!
    RebootProcess {
        // kernel only
        process_id: ProcessId,
        persisted: PersistedProcess,
    },
    Shutdown,
    // capabilities creation
    GrantCapability {
        to_process: ProcessId,
        params: String, // JSON-string
    },
}

<<<<<<< HEAD
#[derive(Clone, Debug, Serialize, Deserialize)]
pub struct PersistedProcess {
    pub wasm_bytes_handle: u128,
    pub on_panic: OnPanic,
    pub capabilities: HashSet<Capability>,
}

#[derive(Debug, Serialize, Deserialize)]
pub enum VfsRequest {
    New {
        identifier: String,
    },
    Add {
        identifier: String,
        full_path: String,
        entry_type: AddEntryType,
    },
    Rename {
        identifier: String,
        full_path: String,
        new_full_path: String,
    },
    Delete {
        identifier: String,
        full_path: String,
    },
    WriteOffset {
        identifier: String,
        full_path: String,
        offset: u64,
    },
    SetSize {
        identifier: String,
        full_path: String,
        size: u64,
    },
    GetPath {
        identifier: String,
        hash: u128,
    },
    GetHash {
        identifier: String,
        full_path: String,
    },
    GetEntry {
        identifier: String,
        full_path: String,
    },
    GetFileChunk {
        identifier: String,
        full_path: String,
        offset: u64,
        length: u64,
    },
    GetEntryLength {
        identifier: String,
        full_path: String,
    },
}

#[derive(Debug, Serialize, Deserialize)]
pub enum AddEntryType {
    Dir,
    NewFile, //  add a new file to fs and add name in vfs
    ExistingFile { hash: u128 }, //  link an existing file in fs to a new name in vfs
    ZipArchive,
}

#[derive(Debug, Serialize, Deserialize)]
pub enum GetEntryType {
    Dir,
    File,
}

#[derive(Debug, Serialize, Deserialize)]
pub enum VfsResponse {
    New {
        identifier: String,
    },
    Add {
        identifier: String,
        full_path: String,
    },
    Rename {
        identifier: String,
        new_full_path: String,
    },
    Delete {
        identifier: String,
        full_path: String,
    },
    WriteOffset {
        identifier: String,
        full_path: String,
        offset: u64,
    },
    SetSize {
        identifier: String,
        full_path: String,
        size: u64,
    },
    GetPath {
        identifier: String,
        hash: u128,
        full_path: Option<String>,
    },
    GetHash {
        identifier: String,
        full_path: String,
        hash: u128,
    },
    GetEntry {
        identifier: String,
        full_path: String,
        children: Vec<String>,
    },
    GetFileChunk {
        identifier: String,
        full_path: String,
        offset: u64,
        length: u64,
    },
    GetEntryLength {
        identifier: String,
        full_path: String,
        length: u64,
    },
}

#[derive(Debug, Serialize, Deserialize)]
pub enum KeyValueMessage {
    New { identifier: String },
    Write { identifier: String, key: Vec<u8> },
    Read { identifier: String, key: Vec<u8> },
}
impl KeyValueError {
    pub fn kind(&self) -> &str {
        match *self {
            KeyValueError::BadIdentifier => "BadIdentifier",
            KeyValueError::NoCap => "NoCap",
            KeyValueError::NoBytes => "NoBytes",
        }
    }
}
#[derive(Debug, Serialize, Deserialize)]
pub enum KeyValueError {
    BadIdentifier,
    NoCap,
    NoBytes,
}

=======
>>>>>>> 3637b5a3
//
// conversions between wit types and kernel types (annoying)
//

pub fn en_wit_process_id(process_id: ProcessId) -> wit::ProcessId {
    match process_id {
        ProcessId::Id(id) => wit::ProcessId::Id(id),
        ProcessId::Name(name) => wit::ProcessId::Name(name),
    }
}

pub fn de_wit_process_id(wit: wit::ProcessId) -> ProcessId {
    match wit {
        wit::ProcessId::Id(id) => ProcessId::Id(id),
        wit::ProcessId::Name(name) => ProcessId::Name(name),
    }
}

pub fn en_wit_address(address: Address) -> wit::Address {
    wit::Address {
        node: address.node,
        process: match address.process {
            ProcessId::Id(id) => wit::ProcessId::Id(id),
            ProcessId::Name(name) => wit::ProcessId::Name(name),
        },
    }
}

pub fn de_wit_address(wit: wit::Address) -> Address {
    Address {
        node: wit.node,
        process: match wit.process {
            wit::ProcessId::Id(id) => ProcessId::Id(id),
            wit::ProcessId::Name(name) => ProcessId::Name(name),
        },
    }
}

pub fn de_wit_request(wit: wit::Request) -> Request {
    Request {
        inherit: wit.inherit,
        expects_response: wit.expects_response,
        ipc: wit.ipc,
        metadata: wit.metadata,
    }
}

pub fn en_wit_request(request: Request) -> wit::Request {
    wit::Request {
        inherit: request.inherit,
        expects_response: request.expects_response,
        ipc: request.ipc,
        metadata: request.metadata,
    }
}

pub fn de_wit_response(wit: wit::Response) -> Response {
    Response {
        ipc: wit.ipc,
        metadata: wit.metadata,
    }
}

pub fn en_wit_response(response: Response) -> wit::Response {
    wit::Response {
        ipc: response.ipc,
        metadata: response.metadata,
    }
}

pub fn de_wit_payload(wit: Option<wit::Payload>) -> Option<Payload> {
    match wit {
        None => None,
        Some(wit) => Some(Payload {
            mime: wit.mime,
            bytes: wit.bytes,
        }),
    }
}

pub fn en_wit_payload(load: Option<Payload>) -> Option<wit::Payload> {
    match load {
        None => None,
        Some(load) => Some(wit::Payload {
            mime: load.mime,
            bytes: load.bytes,
        }),
    }
}

pub fn de_wit_signed_capability(wit: wit::SignedCapability) -> SignedCapability {
    SignedCapability {
        issuer: de_wit_address(wit.issuer),
        params: wit.params,
        signature: wit.signature,
    }
}

pub fn en_wit_signed_capability(cap: SignedCapability) -> wit::SignedCapability {
    wit::SignedCapability {
        issuer: en_wit_address(cap.issuer),
        params: cap.params,
        signature: cap.signature,
    }
}<|MERGE_RESOLUTION|>--- conflicted
+++ resolved
@@ -46,11 +46,7 @@
     }
 }
 
-<<<<<<< HEAD
 #[derive(Clone, Debug, Hash, Eq, PartialEq, Serialize, Deserialize)]
-=======
-#[derive(Clone, Debug, Serialize, Deserialize, Eq, Hash, PartialEq)]
->>>>>>> 3637b5a3
 pub struct Address {
     pub node: String,
     pub process: ProcessId,
@@ -82,11 +78,7 @@
     Response((Response, Option<Context>)),
 }
 
-<<<<<<< HEAD
 #[derive(Clone, Debug, Eq, Hash, PartialEq, Serialize, Deserialize)]
-=======
-#[derive(Clone, Debug, Serialize, Deserialize, Eq, Hash, PartialEq)]
->>>>>>> 3637b5a3
 pub struct Capability {
     pub issuer: Address,
     pub params: String, // JSON-string
@@ -120,27 +112,13 @@
     Requests(Vec<(Address, Request)>),
 }
 
-<<<<<<< HEAD
-=======
-#[derive(Clone, Debug, Serialize, Deserialize)]
-pub struct PersistedProcess {
-    pub wasm_bytes_handle: u128,
-    pub on_panic: OnPanic,
-    pub capabilities: HashSet<Capability>,
-}
-
->>>>>>> 3637b5a3
 #[derive(Debug, Serialize, Deserialize)]
 pub enum KernelCommand {
     StartProcess {
         name: Option<String>,
         wasm_bytes_handle: u128,
         on_panic: OnPanic,
-<<<<<<< HEAD
         initial_capabilities: HashSet<SignedCapability>,
-=======
-        initial_capabilities: HashSet<Capability>,
->>>>>>> 3637b5a3
     },
     KillProcess(ProcessId), // this is extrajudicial killing: we might lose messages!
     RebootProcess {
@@ -156,7 +134,6 @@
     },
 }
 
-<<<<<<< HEAD
 #[derive(Clone, Debug, Serialize, Deserialize)]
 pub struct PersistedProcess {
     pub wasm_bytes_handle: u128,
@@ -308,8 +285,6 @@
     NoBytes,
 }
 
-=======
->>>>>>> 3637b5a3
 //
 // conversions between wit types and kernel types (annoying)
 //
