--- conflicted
+++ resolved
@@ -73,10 +73,6 @@
 
     // DEMO ONLY: remove all CLI arguments
     let args: Vec<String> = env::args().collect();
-<<<<<<< HEAD
-    // let process_manager_wasm_path = "process_manager.wasm";
-=======
->>>>>>> a4019183
     let home_directory_path = &args[1];
     // let home_directory_path = "home";
     // create home directory if it does not already exist
@@ -86,44 +82,6 @@
     // read PKI from HTTP endpoint served by RPC
     let blockchain_url = &args[2];
     // let blockchain_url = "http://147.135.114.167:8083/blockchain.json";
-    let mut boot_sequence_path = "boot_sequence.bin";
-    for i in 3..args.len() - 1 {
-        if args[i] == "--bs" {
-            boot_sequence_path = &args[i + 1];
-            break;
-        }
-    }
-    let boot_sequence_bin = match fs::read(boot_sequence_path).await {
-        Ok(boot_sequence) => match bincode::deserialize::<Vec<BinSerializableWrappedMessage>>(&boot_sequence) {
-            Ok(bs) => bs,
-            Err(e) => panic!("failed to deserialize boot sequence: {:?}", e),
-        },
-        Err(e) => panic!("failed to read boot sequence, try running `cargo run` in the boot_sequence directory: {:?}", e),
-    };
-
-    // turn the boot sequence BinSerializableWrappedMessages into WrappedMessages
-    let mut boot_sequence: Vec<WrappedMessage> = Vec::new();
-    for bin_message in boot_sequence_bin {
-        boot_sequence.push(WrappedMessage {
-            id: bin_message.id,
-            rsvp: bin_message.rsvp,
-            message: Message {
-                message_type: bin_message.message.message_type,
-                wire: bin_message.message.wire,
-                payload: Payload {
-                    json: match bin_message.message.payload.json {
-                        Some(js) => Some(
-                            match serde_json::from_slice(&js) {
-                                Ok(j) => j,
-                                Err(e) => panic!("{:?}", format!("failed to deserialize json: {}", e)),
-                            }),
-                        None => None,
-                    },
-                    bytes: bin_message.message.payload.bytes,
-                },
-            }
-        });
-    }
 
     // kernel receives system messages via this channel, all other modules send messages
     let (kernel_message_sender, kernel_message_receiver): (MessageSender, MessageReceiver) =
@@ -375,6 +333,55 @@
         .await
         .unwrap();
 
+    let mut boot_sequence_path = "boot_sequence.bin";
+    for i in 3..args.len() - 1 {
+        if args[i] == "--bs" {
+            boot_sequence_path = &args[i + 1];
+            break;
+        }
+    }
+    let boot_sequence_bin = match fs::read(boot_sequence_path).await {
+        Ok(boot_sequence) => match bincode::deserialize::<Vec<BinSerializableWrappedMessage>>(&boot_sequence) {
+            Ok(bs) => bs,
+            Err(e) => panic!("failed to deserialize boot sequence: {:?}", e),
+        },
+        Err(e) => panic!("failed to read boot sequence, try running `cargo run` in the boot_sequence directory: {:?}", e),
+    };
+
+    // turn the boot sequence BinSerializableWrappedMessages into WrappedMessages
+    for bin_message in boot_sequence_bin {
+        kernel_message_sender.send(
+            WrappedMessage {
+                id: bin_message.id,
+                target: ProcessNode {
+                    node: our.name.clone(),
+                    process: "kernel".into(),
+                },
+                rsvp: None,
+                message: Ok(Message {
+                    source: ProcessNode {
+                        node: our.name.clone(),
+                        process: "kernel".into(),
+                    },
+                    content: MessageContent {
+                        message_type: bin_message.message.content.message_type,
+                        payload: Payload {
+                            json: match bin_message.message.content.payload.json {
+                                Some(js) => Some(
+                                    match serde_json::from_slice(&js) {
+                                        Ok(j) => j,
+                                        Err(e) => panic!("{:?}", format!("failed to deserialize json: {}", e)),
+                                    }),
+                                None => None,
+                            },
+                            bytes: bin_message.message.content.payload.bytes,
+                        },
+                    },
+                }),
+            }
+        ).await.unwrap();
+    }
+
     /*  we are currently running 4 I/O modules:
      *      terminal,
      *      websockets,
@@ -391,10 +398,6 @@
     let kernel_handle = tokio::spawn(
         microkernel::kernel(
             our.clone(),
-<<<<<<< HEAD
-            // process_manager_wasm_path.into(),
-=======
->>>>>>> a4019183
             kernel_message_sender.clone(),
             print_sender.clone(),
             kernel_message_receiver,
@@ -403,7 +406,6 @@
             fs_message_sender,
             http_server_sender,
             http_client_message_sender,
-            boot_sequence,
         )
     );
     let net_handle = tokio::spawn(
