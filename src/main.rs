use ring::signature;
use ring::signature::KeyPair;
use std::collections::HashMap;
use std::env;
use std::sync::Arc;
use tokio::sync::mpsc;

use ethers::prelude::*;

use crate::types::*;

mod engine;
mod filesystem;
mod http_server;
mod microkernel;
mod terminal;
mod types;
mod websockets;

const EVENT_LOOP_CHANNEL_CAPACITY: usize = 10_000;
const TERMINAL_CHANNEL_CAPACITY: usize = 32;
const WEBSOCKET_SENDER_CHANNEL_CAPACITY: usize = 100;
const FILESYSTEM_CHANNEL_CAPACITY: usize = 32;
const HTTP_CHANNEL_CAPACITY: usize = 32;

const VERSION: &str = env!("CARGO_PKG_VERSION");

#[tokio::main]
async fn main() {
    // For use with https://github.com/tokio-rs/console
    // console_subscriber::init();

    let args: Vec<String> = env::args().collect();
    let process_manager_wasm_path = args[1].clone();
    let our_name: String = args[2].clone();

    // kernel receives system messages via this channel, all other modules send messages
    let (kernel_message_sender, kernel_message_receiver): (MessageSender, MessageReceiver) =
        mpsc::channel(EVENT_LOOP_CHANNEL_CAPACITY);
    // websocket sender receives send messages via this channel, kernel send messages
    let (wss_message_sender, wss_message_receiver): (MessageSender, MessageReceiver) =
        mpsc::channel(WEBSOCKET_SENDER_CHANNEL_CAPACITY);
    // filesystem receives request messages via this channel, kernel sends messages
    let (fs_message_sender, fs_message_receiver): (MessageSender, MessageReceiver) =
        mpsc::channel(FILESYSTEM_CHANNEL_CAPACITY);
    // http server channel (eyre)
    let (http_server_sender, http_server_receiver): (MessageSender, MessageReceiver) =
        mpsc::channel(HTTP_CHANNEL_CAPACITY);
    // terminal receives prints via this channel, all other modules send prints
    let (print_sender, print_receiver): (PrintSender, PrintReceiver) =
        mpsc::channel(TERMINAL_CHANNEL_CAPACITY);

    // this will be replaced with actual chain reading from indexer module?
    let blockchain =
        std::fs::File::open("blockchain.json").expect("couldn't read from the chain lolz");
    let json: serde_json::Value =
        serde_json::from_reader(blockchain).expect("blockchain.json should be proper JSON");
    let pki: OnchainPKI = Arc::new(
        serde_json::from_value::<HashMap<String, Identity>>(json)
            .expect("should be a JSON map of identities"),
    );
    // our identity in the uqbar PKI
    let our = pki.get(&our_name).expect("we should be in the PKI").clone();

    // fake local blockchain
    // let uqchain = engine::UqChain::new();
    // let my_txn: engine::Transaction = engine::Transaction {
    //     from: our.address,
    //     signature: None,
    //     to: "0x0000000000000000000000000000000000000000000000000000000000005678"
    //         .parse()
    //         .unwrap(),
    //     town_id: 0,
    //     calldata: serde_json::to_value("hi").unwrap(),
    //     nonce: U256::from(1),
    //     gas_price: U256::from(0),
    //     gas_limit: U256::from(0),
    // };
    // let _ = uqchain.run_batch(vec![my_txn]);

    // this will be replaced with a key manager module
    let name_seed: [u8; 32] = our.address.into();
    let networking_keypair = signature::Ed25519KeyPair::from_seed_unchecked(&name_seed).unwrap();
    let hex_pubkey = hex::encode(networking_keypair.public_key().as_ref());
    assert!(hex_pubkey == our.networking_key);

<<<<<<< HEAD
    /*  we are currently running 4 I/O modules:
=======
    let _ = print_sender.send(format!("{}.. now online", our_name)).await;
    let _ = print_sender.send(format!("our networking public key: {}", hex_pubkey)).await;

    /*  we are currently running 3 I/O modules:
>>>>>>> 12dbd82f
     *      terminal,
     *      websockets,
     *      filesystem,
     *      http-server,
     *  the kernel module will handle our userspace processes and receives
     *  all "messages", the basic message format for uqbar.
     *
     *  future modules: UDP I/O, ..?
     *
     *  if any of these modules fail, the program exits with an error.
     */
    let quit: String = tokio::select! {
        term = terminal::terminal(
            &our,
            VERSION,
            kernel_message_sender.clone(),
            print_receiver,
        ) => match term {
            Ok(_) => "graceful shutdown".to_string(),
            Err(e) => format!("exiting with error: {:?}", e),
        },
        _ = microkernel::kernel(
            &our,
            process_manager_wasm_path,
            kernel_message_sender.clone(),
            print_sender.clone(),
            kernel_message_receiver,
            wss_message_sender.clone(),
            fs_message_sender.clone(),
            http_server_sender.clone(),
        ) => { "microkernel died".to_string() },
        _ = websockets::websockets(
            our.clone(),
            networking_keypair,
            pki.clone(),
            wss_message_receiver,
            wss_message_sender.clone(),
            kernel_message_sender.clone(),
            print_sender.clone(),
        ) => { "websocket sender died".to_string() },
        _ = filesystem::fs_sender(
            &our_name,
            kernel_message_sender.clone(),
            print_sender.clone(),
            fs_message_receiver
        ) => { "".to_string() },
        _ = http_server::http_server(
            &our_name,
            http_server_receiver,
            kernel_message_sender.clone(),
            print_sender.clone(),
        ) => { "http_server died".to_string() },
    };

    println!("\x1b[38;5;196m{}\x1b[0m", quit);
}<|MERGE_RESOLUTION|>--- conflicted
+++ resolved
@@ -84,14 +84,11 @@
     let hex_pubkey = hex::encode(networking_keypair.public_key().as_ref());
     assert!(hex_pubkey == our.networking_key);
 
-<<<<<<< HEAD
     /*  we are currently running 4 I/O modules:
-=======
     let _ = print_sender.send(format!("{}.. now online", our_name)).await;
     let _ = print_sender.send(format!("our networking public key: {}", hex_pubkey)).await;
 
-    /*  we are currently running 3 I/O modules:
->>>>>>> 12dbd82f
+    /*  we are currently running 4 I/O modules:
      *      terminal,
      *      websockets,
      *      filesystem,
