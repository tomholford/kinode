--- conflicted
+++ resolved
@@ -24,22 +24,6 @@
 
 const TIMEOUT: std::time::Duration = std::time::Duration::from_secs(5);
 
-#[derive(Clone, Debug, Serialize, Deserialize)]
-pub enum NetActions {
-    QnsUpdate(QnsUpdate),
-}
-
-#[derive(Clone, Debug, Serialize, Deserialize)]
-pub struct QnsUpdate {
-    pub name: String, // actual username / domain name
-    pub owner: String,
-    pub node: String, // hex namehash of node
-    pub public_key: String,
-    pub ip: String,
-    pub port: u16,
-    pub routers: Vec<String>,
-}
-
 pub async fn networking(
     our: Identity,
     our_ip: String,
@@ -50,15 +34,9 @@
     print_tx: PrintSender,
     mut message_rx: MessageReceiver,
 ) -> Result<()> {
-<<<<<<< HEAD
-    // TODO: persist this if we shutdown gracefully
-    let pki: OnchainPKI = Arc::new(RwLock::new(HashMap::new()));
-
-=======
     // TODO persist this here
     let pki: OnchainPKI = Arc::new(RwLock::new(HashMap::new()));
     // mapping from QNS namehash to username
->>>>>>> 6c3c4829
     let names: PKINames = Arc::new(RwLock::new(HashMap::new()));
 
     let peers: Peers = Arc::new(RwLock::new(HashMap::new()));
@@ -171,6 +149,7 @@
                         keypair.clone(),
                         pki.clone(),
                         peers.clone(),
+                        names.clone(),
                         self_tx.clone(),
                         kernel_message_tx.clone(),
                         network_error_tx.clone(),
@@ -188,12 +167,12 @@
     keypair: Arc<Ed25519KeyPair>,
     pki: OnchainPKI,
     peers: Peers,
+    names: PKINames,
     self_tx: MessageSender,
     kernel_message_tx: MessageSender,
     network_error_tx: NetworkErrorSender,
     km: KernelMessage,
 ) {
-<<<<<<< HEAD
     let target = &km.target.node;
     // println!("sending message to unknown peer\r");
     // search PKI for peer and attempt to create a connection, then resend
@@ -201,47 +180,6 @@
     match pki_read.get(target) {
         // peer does not exist in PKI!
         None => {
-=======
-    if km.target.node == our.name {
-        handle_incoming_message(
-            &our,
-            km,
-            peers.clone(),
-            pki.clone(),
-            names.clone(),
-            print_tx.clone(),
-        )
-        .await;
-        return;
-    }
-    let start = std::time::Instant::now();
-    let result = message_to_peer(
-        our.clone(),
-        our_ip.clone(),
-        keypair.clone(),
-        pki.clone(),
-        peers.clone(),
-        names.clone(),
-        km.clone(),
-        kernel_message_tx.clone(),
-    )
-    .await;
-    let end = std::time::Instant::now();
-    let elapsed = end.duration_since(start);
-    let _ = print_tx
-        .send(Printout {
-            verbosity: 0,
-            content: format!(
-                "message to {} took {:?} (result: {:?})",
-                km.target.node, elapsed, result
-            ),
-        })
-        .await;
-
-    match result {
-        Ok(()) => return,
-        Err(e) => {
->>>>>>> 6c3c4829
             let _ = network_error_tx
                 .send(WrappedSendError {
                     id: km.id,
@@ -307,6 +245,11 @@
                 None => {
                     let mut routers_to_try = VecDeque::from(peer_id.allowed_routers.clone());
                     while let Some(router) = routers_to_try.pop_front() {
+                        // decode router namehash
+                        let router = match names.read().await.get(&router) {
+                            None => continue,
+                            Some(router) => router.clone(),
+                        };
                         if router == our.name {
                             continue;
                         }
@@ -472,144 +415,6 @@
     }
 }
 
-<<<<<<< HEAD
-=======
-#[async_recursion]
-async fn message_to_peer(
-    our: Identity,
-    our_ip: String,
-    keypair: Arc<Ed25519KeyPair>,
-    pki: OnchainPKI,
-    peers: Peers,
-    names: PKINames,
-    km: KernelMessage,
-    kernel_message_tx: MessageSender,
-) -> Result<(), NetworkErrorKind> {
-    let target = &km.target.node;
-    let mut peers_write = peers.write().await;
-    if let Some(peer) = peers_write.get_mut(target) {
-        // println!("sending message to known peer\r");
-        // if we have the peer, simply send the message to their sender
-        let (result_tx, result_rx) = oneshot::channel::<MessageResult>();
-        let _ = peer
-            .sender
-            .send((NetworkMessage::Raw(km.clone()), Some(result_tx)));
-        drop(peers_write);
-
-        match result_rx.await.unwrap_or(Err(NetworkErrorKind::Timeout)) {
-            Ok(_) => return Ok(()),
-            Err(e) => {
-                // if a message to a "known peer" fails, before throwing error,
-                // try to reconnect to them, possibly with different routing.
-                // unless known peer is a router, in which case reconnect
-                // will happen automatically.
-                if our.allowed_routers.contains(target) {
-                    return Err(e);
-                }
-                peers.write().await.remove(target);
-            }
-        }
-    } else {
-        drop(peers_write);
-    }
-    // println!("sending message to unknown peer\r");
-    // search PKI for peer and attempt to create a connection, then resend
-    let pki_read = pki.read().await;
-    match pki_read.get(target) {
-        // peer does not exist in PKI!
-        None => {
-            return Err(NetworkErrorKind::Offline);
-        }
-        // peer exists in PKI
-        Some(peer_id) => {
-            let peer_id = peer_id.clone();
-            drop(pki_read);
-            match &peer_id.ws_routing {
-                //
-                //  can connect directly to peer
-                //
-                Some((ip, port)) => {
-                    if let Ok(ws_url) = make_ws_url(&our_ip, ip, port) {
-                        // if we can't connect in 5s, peer is offline
-                        if let Ok(Ok((websocket, _response))) =
-                            timeout(TIMEOUT, connect_async(ws_url)).await
-                        {
-                            let conn = connections::build_connection(
-                                our.clone(),
-                                keypair.clone(),
-                                Some(peer_id.clone()),
-                                None,
-                                pki.clone(),
-                                peers.clone(),
-                                websocket,
-                                kernel_message_tx.clone(),
-                            )
-                            .await;
-                            if conn.is_err() {
-                                return Err(NetworkErrorKind::Offline);
-                            }
-                            return message_to_peer(
-                                our,
-                                our_ip,
-                                keypair.clone(),
-                                pki.clone(),
-                                peers,
-                                names,
-                                km,
-                                kernel_message_tx,
-                            )
-                            .await;
-                        }
-                    }
-                    return Err(NetworkErrorKind::Offline);
-                }
-                //
-                //  peer does not have direct routing info, need to use router
-                //
-                None => {
-                    let mut routers_to_try = VecDeque::from(peer_id.allowed_routers.clone());
-                    while let Some(router) = routers_to_try.pop_front() {
-                        // decode router namehash
-                        let router = match names.read().await.get(&router) {
-                            None => continue,
-                            Some(router) => router.clone(),
-                        };
-                        if router == our.name {
-                            continue;
-                        }
-                        let (result_tx, result_rx) = oneshot::channel::<MessageResult>();
-                        let res = connections::build_routed_connection(
-                            our.clone(),
-                            our_ip.clone(),
-                            keypair.clone(),
-                            router.clone(),
-                            (km.clone(), Some(result_tx)),
-                            pki.clone(),
-                            peers.clone(),
-                            kernel_message_tx.clone(),
-                        )
-                        .await;
-                        if let Ok(()) = res {
-                            if result_rx
-                                .await
-                                .unwrap_or(Err(NetworkErrorKind::Timeout))
-                                .is_ok()
-                            {
-                                return Ok(());
-                            }
-                        }
-                    }
-                    //
-                    // we tried all available routers and none of them worked!
-                    //
-                    return Err(NetworkErrorKind::Offline);
-                }
-            }
-        }
-    }
-}
-
->>>>>>> 6c3c4829
 /// net module only handles requests, will never return a response
 async fn handle_incoming_message(
     our: &Identity,
