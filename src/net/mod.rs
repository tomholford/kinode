--- conflicted
+++ resolved
@@ -89,64 +89,6 @@
     let peers: Peers = Arc::new(RwLock::new(HashMap::new()));
     let keypair = Arc::new(keypair);
 
-<<<<<<< HEAD
-    let s_keypair = keypair.clone();
-    let s_our = our.clone();
-    let s_peers = peers.clone();
-    let s_our_ip = our_ip.clone();
-    let s_pki = pki.clone();
-    let s_kernel_message_tx = kernel_message_tx.clone();
-    let s_print_tx = print_tx.clone();
-    let sender = tokio::spawn(async move {
-        while let Some(km) = message_rx.recv().await {
-            if km.target.node == s_our.name {
-                handle_incoming_message(&s_our, km.message, s_peers.clone(), s_print_tx.clone())
-                    .await;
-                continue;
-            }
-            let start = std::time::Instant::now();
-            // TODO can we move this into its own task? absolutely..
-            let result = timeout(
-                META_TIMEOUT,
-                message_to_peer(
-                    s_our.clone(),
-                    s_our_ip.clone(),
-                    s_keypair.clone(),
-                    s_pki.clone(),
-                    s_peers.clone(),
-                    km.clone(),
-                    s_kernel_message_tx.clone(),
-                ),
-            )
-            .await;
-
-            let end = std::time::Instant::now();
-            let elapsed = end.duration_since(start);
-            let _ = s_print_tx
-                .send(Printout {
-                    verbosity: 1,
-                    content: format!("message_to_peer e2e took {:?}", elapsed),
-                })
-                .await;
-
-            match result {
-                Ok(Ok(())) => continue,
-                Ok(Err(e)) => {
-                    let _ = s_kernel_message_tx
-                        .send(make_kernel_response(&s_our, km, e))
-                        .await;
-                }
-                Err(_) => {
-                    let _ = s_kernel_message_tx
-                        .send(make_kernel_response(&s_our, km, NetworkError::Timeout))
-                        .await;
-                }
-            }
-        }
-    });
-
-=======
->>>>>>> 4eb6eb90
     tokio::select! {
         _listener = async {
             // if listener dies, attempt to rebuild it
@@ -184,7 +126,7 @@
             }
         } => (),
         _sender = async {
-            while let Some(wm) = message_rx.recv().await {
+            while let Some(km) = message_rx.recv().await {
                 tokio::spawn(sender(
                     our.clone(),
                     our_ip.clone(),
@@ -193,7 +135,7 @@
                     peers.clone(),
                     kernel_message_tx.clone(),
                     print_tx.clone(),
-                    wm,
+                    km,
                 ));
             }
         } => (),
@@ -208,10 +150,10 @@
     peers: Peers,
     kernel_message_tx: MessageSender,
     print_tx: PrintSender,
-    wm: WrappedMessage,
+    km: KernelMessage,
 ) {
-    if wm.target.node == our.name {
-        handle_incoming_message(&our, wm.message, peers.clone(), print_tx.clone()).await;
+    if km.target.node == our.name {
+        handle_incoming_message(&our, km.message, peers.clone(), print_tx.clone()).await;
         return;
     }
     let start = std::time::Instant::now();
@@ -221,7 +163,7 @@
         keypair.clone(),
         pki.clone(),
         peers.clone(),
-        wm.clone(),
+        km.clone(),
         kernel_message_tx.clone(),
     )
     .await;
@@ -230,7 +172,7 @@
     let _ = print_tx
         .send(Printout {
             verbosity: 0,
-            content: format!("message to {} took {:?}", wm.target.node, elapsed),
+            content: format!("message to {} took {:?}", km.target.node, elapsed),
         })
         .await;
 
@@ -238,7 +180,7 @@
         Ok(()) => return,
         Err(e) => {
             let _ = kernel_message_tx
-                .send(make_kernel_response(&our, wm, e))
+                .send(make_kernel_response(&our, km, e))
                 .await;
         }
     }
