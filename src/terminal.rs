--- conflicted
+++ resolved
@@ -6,11 +6,7 @@
 /*
  *  terminal driver
  */
-<<<<<<< HEAD
-pub async fn terminal(our: &Identity, card_tx: CardSender, mut print_rx: PrintReceiver)
-=======
-pub async fn terminal(our_name: &str, message_tx: MessageSender, mut print_rx: PrintReceiver)
->>>>>>> b3bff852
+pub async fn terminal(our: &Identity, message_tx: MessageSender, mut print_rx: PrintReceiver)
     -> Result<(), ReadlineError> {
 
     let (mut rl, mut stdout) = Readline::new("> ".into())?;
@@ -24,15 +20,9 @@
             cmd = rl.readline() => match cmd {
                 Ok(line) => {
                     rl.add_history_entry(line.clone());
-<<<<<<< HEAD
                     match parse_command(our.name.as_str(), &line).unwrap_or(Command::Invalid) {
-                        Command::Card(card) => {
-                            card_tx.send(card).await.unwrap();
-=======
-                    match parse_command(our_name, &line).unwrap_or(Command::Invalid) {
                         Command::Message(message) => {
                             message_tx.send(message).await.unwrap();
->>>>>>> b3bff852
                             writeln!(stdout, "{}", line)?;
                         },
                         Command::Quit => {
@@ -67,12 +57,6 @@
             let (target_server, tail) = tail.split_once(" ")?;
             let (target_app, payload) = tail.split_once(" ")?;
             let val = serde_json::from_str::<serde_json::Value>(payload).ok()?;
-<<<<<<< HEAD
-            Some(Command::Card(Card {
-                source: our_name.to_string(),
-                target: target.parse().unwrap(),
-                payload: val,
-=======
             Some(Command::Message(Message {
                 source: AppNode {
                     server: our_name.to_string(),
@@ -86,7 +70,6 @@
                     json: Some(val),
                     bytes: None,
                 },
->>>>>>> b3bff852
             }))
         }
         "!quit" => Some(Command::Quit),
