--- conflicted
+++ resolved
@@ -46,7 +46,6 @@
     pub payload: Payload,
 }
 
-<<<<<<< HEAD
 #[derive(Debug, Serialize, Deserialize)]
 pub enum MessageType {
     Request(bool),
@@ -123,14 +122,6 @@
     }
 }
 
-#[derive(Debug, Serialize, Deserialize)]
-pub struct ID {
-    node: String,
-    app_name: String,
-    app_distributor: String,
-    app_version: String,
-}
-=======
 // #[derive(Debug, Serialize, Deserialize)]
 // pub struct ID {
 //     node: String,
@@ -138,7 +129,6 @@
 //     app_distributor: String,
 //     app_version: String,
 // }
->>>>>>> 20c16e7d
 
 pub enum Command {
     StartOfMessageStack(MessageStack),
