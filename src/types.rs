--- conflicted
+++ resolved
@@ -259,55 +259,32 @@
 #[derive(Serialize, Deserialize, Debug)]
 pub enum FsAction {
     Write,
-<<<<<<< HEAD
     Replace(FileHash),
+    WriteOffset((FileHash, u64)),
     Append(Option<FileHash>),
     Read(FileHash),
     ReadChunk(ReadChunkRequest),
     Delete(FileHash),
     Length(FileHash),
-    //  process state management
-=======
-    Replace(u128),
-    WriteOffset((u128, u64)),
-    Append(Option<u128>),
-    Read(u128),
-    ReadChunk(ReadChunkRequest),
-    Delete(u128),
-    Length(u128),
-    SetLength((u128, u64)),
->>>>>>> 010e1d10
+    SetLength((FileHash, u64)),
     GetState,
     SetState,
 }
 
 #[derive(Serialize, Deserialize, Debug)]
 pub struct ReadChunkRequest {
-<<<<<<< HEAD
-    pub file_uuid: FileHash,
-=======
-    pub file: u128,
->>>>>>> 010e1d10
+    pub file: FileHash,
     pub start: u64,
     pub length: u64,
 }
 
 #[derive(Serialize, Deserialize, Debug)]
 pub enum FsResponse {
-<<<<<<< HEAD
-    //  bytes are in payload_bytes
+    Write(FileHash),
     Read(FileHash),
     ReadChunk(FileHash),
-    Write(FileHash),
     Append(FileHash),
     Delete(FileHash),
-=======
-    Write(u128),
-    Read(u128),
-    ReadChunk(u128),
-    Append(u128),
-    Delete(u128),
->>>>>>> 010e1d10
     Length(u64),
     GetState,
     SetState,
