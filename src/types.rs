use std::collections::HashMap;
use serde::{Serialize, Deserialize};

use ethers::prelude::*;

pub type MessageSender = tokio::sync::mpsc::Sender<MessageStack>;
pub type MessageReceiver = tokio::sync::mpsc::Receiver<MessageStack>;

pub type PrintSender = tokio::sync::mpsc::Sender<String>;
pub type PrintReceiver = tokio::sync::mpsc::Receiver<String>;

pub type OnchainPKI = HashMap<String, Identity>;

#[derive(Clone, Debug, Serialize, Deserialize)]
pub struct Identity {
    pub name: String,
    pub address: H256,
    pub networking_key: String,
    pub ws_url: String,
    pub ws_port: u16,
}

#[derive(Clone, Debug, Serialize, Deserialize)]
pub struct AppNode {
    pub server: String,
    pub app: String,
}

<<<<<<< HEAD
#[derive(Clone, Debug, Serialize, Deserialize)]
=======
#[derive(Debug, Serialize, Deserialize)]
pub struct Wire {
    pub source_ship: String,
    pub source_app:  String,
    pub target_ship: String,
    pub target_app:  String,
}

#[derive(Debug, Serialize, Deserialize)]
>>>>>>> b84c518e
pub struct Payload {
    pub json: Option<serde_json::Value>,
    pub bytes: Option<Vec<u8>>,
}

#[derive(Clone, Debug, Serialize, Deserialize)]
pub struct Message {
    pub message_type: MessageType,
    pub wire: Wire,
    pub payload: Payload,
}

#[derive(Debug, Serialize, Deserialize)]
pub enum MessageType {
    Request(bool),
    Response,
}

impl Clone for MessageType {
    fn clone(&self) -> MessageType {
        match self {
            MessageType::Request(is_expecting_response) => {
                MessageType::Request(is_expecting_response.clone())
            },
            MessageType::Response => MessageType::Response,
        }
    }
}

impl Clone for Wire {
    fn clone(&self) -> Wire {
        Wire {
            source_ship: self.source_ship.clone(),
            source_app: self.source_app.clone(),
            target_ship: self.target_ship.clone(),
            target_app: self.target_app.clone(),
        }
    }
}

impl Clone for Payload {
    fn clone(&self) -> Payload {
        Payload {
            json: self.json.clone(),
            bytes: self.bytes.clone(),
        }
    }
}

impl Clone for Message {
    fn clone(&self) -> Message {
        Message {
            message_type: self.message_type.clone(),
            wire: self.wire.clone(),
            payload: self.payload.clone(),
        }
    }
}

pub type MessageStack = Vec<Message>;

impl std::fmt::Display for Payload {
    fn fmt(&self, f: &mut std::fmt::Formatter) -> std::fmt::Result {
        let bytes_string = match self.bytes {
            Some(_) => "Some(<elided>)",
            None => "None",
        };
        write!(
            f,
            "Payload {{ json: {:?}, bytes: {} }}",
            self.json,
            bytes_string,
        )
    }
}

impl std::fmt::Display for Message {
    fn fmt(&self, f: &mut std::fmt::Formatter) -> std::fmt::Result {
        write!(
            f,
            "Message {{ message_type: {:?}, wire: {:?}, payload: {} }}",
            self.message_type,
            self.wire,
            self.payload,
        )
    }
}

// #[derive(Debug, Serialize, Deserialize)]
// pub struct ID {
//     node: String,
//     app_name: String,
//     app_distributor: String,
//     app_version: String,
// }

pub enum Command {
    StartOfMessageStack(MessageStack),
    Quit,
    Invalid,
}

#[derive(Debug, Serialize, Deserialize)]
pub struct FileSystemCommand {
    pub uri_string: String,
    pub command: FileSystemAction,
}

#[derive(Debug, Serialize, Deserialize)]
pub enum FileSystemAction {
    Read,
    Write,
    Append,
}<|MERGE_RESOLUTION|>--- conflicted
+++ resolved
@@ -26,9 +26,6 @@
     pub app: String,
 }
 
-<<<<<<< HEAD
-#[derive(Clone, Debug, Serialize, Deserialize)]
-=======
 #[derive(Debug, Serialize, Deserialize)]
 pub struct Wire {
     pub source_ship: String,
@@ -37,8 +34,7 @@
     pub target_app:  String,
 }
 
-#[derive(Debug, Serialize, Deserialize)]
->>>>>>> b84c518e
+#[derive(Clone, Debug, Serialize, Deserialize)]
 pub struct Payload {
     pub json: Option<serde_json::Value>,
     pub bytes: Option<Vec<u8>>,
