use std::collections::HashMap;
use serde::{Serialize, Deserialize};

use ethers::prelude::*;

pub type MessageSender = tokio::sync::mpsc::Sender<Message>;
pub type MessageReceiver = tokio::sync::mpsc::Receiver<Message>;

pub type PrintSender = tokio::sync::mpsc::Sender<String>;
pub type PrintReceiver = tokio::sync::mpsc::Receiver<String>;

pub type OnchainPKI = HashMap<String, Identity>;

#[derive(Debug, Serialize, Deserialize)]
pub struct Identity {
    pub name: String,
    pub address: H256,
    pub ws_url: String,
    pub ws_port: u16,
}

#[derive(Debug, Serialize, Deserialize)]
<<<<<<< HEAD
pub struct Card {
    pub source: String, // name of the source node
    pub target: String, // name of the target node
    pub payload: serde_json::Value,
=======
pub struct AppNode {
    pub server: String,
    pub app: String,
}

#[derive(Debug, Serialize, Deserialize)]
pub struct Payload {
    pub json: Option<serde_json::Value>,
    pub bytes: Option<Vec<u8>>,
}

#[derive(Debug, Serialize, Deserialize)]
pub struct Message {
    pub source: AppNode,
    pub target: AppNode,
    pub payload: Payload,
>>>>>>> b3bff852
}

// #[derive(Debug, Serialize, Deserialize)]
// pub struct ID {
//     node: String,
//     app_name: String,
//     app_distributor: String,
//     app_version: String,
// }

pub enum Command {
    Message(Message),
    Quit,
    Invalid,
}

#[derive(Debug, Serialize, Deserialize)]
pub struct FileSystemCommand {
    pub uri_string: String,
    pub command: FileSystemAction,
}

#[derive(Debug, Serialize, Deserialize)]
pub enum FileSystemAction {
    Read,
    Write,
    Append,
}<|MERGE_RESOLUTION|>--- conflicted
+++ resolved
@@ -20,12 +20,6 @@
 }
 
 #[derive(Debug, Serialize, Deserialize)]
-<<<<<<< HEAD
-pub struct Card {
-    pub source: String, // name of the source node
-    pub target: String, // name of the target node
-    pub payload: serde_json::Value,
-=======
 pub struct AppNode {
     pub server: String,
     pub app: String,
@@ -42,7 +36,6 @@
     pub source: AppNode,
     pub target: AppNode,
     pub payload: Payload,
->>>>>>> b3bff852
 }
 
 // #[derive(Debug, Serialize, Deserialize)]
