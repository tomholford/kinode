use bindings::component::microkernel_process::types::WitPayload;
use bindings::component::microkernel_process::types::WitProtomessage;
use bindings::component::microkernel_process::types::WitProtomessageType;
use bindings::component::microkernel_process::types::WitRequestTypeWithTarget;

struct Component;

fn parse_command(line: String) {
    let (head, tail) = line.split_once(" ").unwrap_or((&line, ""));
    match head {
        "!message" => {
            let (target_server, tail) = match tail.split_once(" ") {
                Some((s, t)) => (s, t),
                None => {
                    bindings::print_to_terminal("invalid command");
                    return;
                }
            };
            let (target_app, payload) = match tail.split_once(" ") {
                Some((a, p)) => (a, p),
                None => {
                    bindings::print_to_terminal("invalid command");
                    return;
                }
            };
<<<<<<< HEAD

            bindings::yield_results(vec![
                (
=======
            bindings::yield_results(
                vec![(
>>>>>>> 74a0e57e
                    WitProtomessage {
                        protomessage_type: WitProtomessageType::Request(WitRequestTypeWithTarget {
                            is_expecting_response: false,
                            target_ship: target_server,
                            target_app: target_app,
                        }),
                        payload: &WitPayload {
                            json: Some(payload.into()),
                            bytes: None,
                        },
                    },
                    "",
                )]
                .as_slice(),
            );
        }
        _ => {
            bindings::print_to_terminal("invalid command");
            return;
        }
    }
}

impl bindings::MicrokernelProcess for Component {
    fn run_process(our_name: String, process_name: String) {
        assert_eq!(process_name, "terminal");
        bindings::print_to_terminal(format!("{} terminal: running", our_name.clone()).as_str());

        loop {
            let (message, _) = bindings::await_next_message();
<<<<<<< HEAD
            let stringy = message.payload.bytes.unwrap_or(vec![]);
            parse_command(String::from_utf8(stringy).unwrap_or("".into())); // gross
=======
            let stringy = bincode::deserialize(&message.payload.bytes.unwrap_or_default())
                .unwrap_or_default();
            parse_command(stringy);
>>>>>>> 74a0e57e
        }
    }
}

bindings::export!(Component);<|MERGE_RESOLUTION|>--- conflicted
+++ resolved
@@ -23,14 +23,8 @@
                     return;
                 }
             };
-<<<<<<< HEAD
-
-            bindings::yield_results(vec![
-                (
-=======
             bindings::yield_results(
                 vec![(
->>>>>>> 74a0e57e
                     WitProtomessage {
                         protomessage_type: WitProtomessageType::Request(WitRequestTypeWithTarget {
                             is_expecting_response: false,
@@ -61,14 +55,9 @@
 
         loop {
             let (message, _) = bindings::await_next_message();
-<<<<<<< HEAD
-            let stringy = message.payload.bytes.unwrap_or(vec![]);
-            parse_command(String::from_utf8(stringy).unwrap_or("".into())); // gross
-=======
             let stringy = bincode::deserialize(&message.payload.bytes.unwrap_or_default())
                 .unwrap_or_default();
             parse_command(stringy);
->>>>>>> 74a0e57e
         }
     }
 }
