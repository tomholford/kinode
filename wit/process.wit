--- conflicted
+++ resolved
@@ -80,8 +80,7 @@
         wit-error-content,
     }
 
-<<<<<<< HEAD
-    import print-to-terminal: func(message: string)
+    import print-to-terminal: func(verbosity: u8, message: string)
     // import yield-results: func(results: list<tuple<wit-protomessage, string>>)
     import yield-results: func(results: result<list<tuple<wit-protomessage, string>>, wit-error-content>)
     // import await-next-message: func() -> tuple<wit-message, string>
@@ -89,12 +88,6 @@
     import await-next-message: func() -> result<tuple<wit-message, string>, wit-error>
     // import yield-and-await-response: func(target: wit-process-node, payload: wit-payload) -> wit-message
     import yield-and-await-response: func(target: wit-process-node, payload: wit-payload) -> result<wit-message, wit-error>
-=======
-    import print-to-terminal: func(verbosity: u8, message: string)
-    import yield-results: func(results: list<tuple<wit-protomessage, string>>)
-    import await-next-message: func() -> tuple<wit-message, string>
-    import yield-and-await-response: func(target: wit-process-node, payload: wit-payload) -> wit-message
->>>>>>> 8c2c87f8
     import get-current-unix-time: func() -> u64
     import get-insecure-uniform-u64: func() -> u64
     export run-process: func(our-name: string, process-name: string)
